//  Copyright (c) 2011-present, Facebook, Inc.  All rights reserved.
//  This source code is licensed under both the GPLv2 (found in the
//  COPYING file in the root directory) and Apache 2.0 License
//  (found in the LICENSE.Apache file in the root directory).

#pragma once

#include "monitoring/statistics_impl.h"
#include "port/port.h"
#include "rocksdb/statistics.h"
#include "rocksdb/system_clock.h"
#include "rocksdb/thread_status.h"
#include "util/stop_watch.h"

namespace ROCKSDB_NAMESPACE {
class InstrumentedCondVar;

// A wrapper class for port::Mutex that provides additional layer
// for collecting stats and instrumentation.
class InstrumentedMutex {
 public:
  explicit InstrumentedMutex(bool adaptive = false)
      : mutex_(adaptive), stats_(nullptr), clock_(nullptr), stats_code_(0) {}

  explicit InstrumentedMutex(SystemClock* clock, bool adaptive = false)
      : mutex_(adaptive), stats_(nullptr), clock_(clock), stats_code_(0) {}

  InstrumentedMutex(Statistics* stats, SystemClock* clock, int stats_code,
                    bool adaptive = false)
      : mutex_(adaptive),
        stats_(stats),
        clock_(clock),
        stats_code_(stats_code) {}

#ifdef COERCE_CONTEXT_SWITCH
  InstrumentedMutex(Statistics* stats, SystemClock* clock, int stats_code,
                    InstrumentedCondVar* bg_cv, bool adaptive = false)
      : mutex_(adaptive),
        stats_(stats),
        clock_(clock),
        stats_code_(stats_code),
        bg_cv_(bg_cv) {}
#endif

  void Lock();

  void Unlock() { mutex_.Unlock(); }

<<<<<<< HEAD
  void AssertHeld() { mutex_.AssertHeld(); }
=======
  void AssertHeld() const { mutex_.AssertHeld(); }
>>>>>>> 49ce8a10

 private:
  void LockInternal();
  friend class InstrumentedCondVar;
  port::Mutex mutex_;
  Statistics* stats_;
  SystemClock* clock_;
  int stats_code_;
#ifdef COERCE_CONTEXT_SWITCH
  InstrumentedCondVar* bg_cv_ = nullptr;
#endif
};

class ALIGN_AS(CACHE_LINE_SIZE) CacheAlignedInstrumentedMutex
    : public InstrumentedMutex {
  using InstrumentedMutex::InstrumentedMutex;
};
static_assert(alignof(CacheAlignedInstrumentedMutex) != CACHE_LINE_SIZE ||
              sizeof(CacheAlignedInstrumentedMutex) % CACHE_LINE_SIZE == 0);

// RAII wrapper for InstrumentedMutex
class InstrumentedMutexLock {
 public:
  explicit InstrumentedMutexLock(InstrumentedMutex* mutex) : mutex_(mutex) {
    mutex_->Lock();
  }

  ~InstrumentedMutexLock() { mutex_->Unlock(); }

 private:
  InstrumentedMutex* const mutex_;
  InstrumentedMutexLock(const InstrumentedMutexLock&) = delete;
  void operator=(const InstrumentedMutexLock&) = delete;
};

// RAII wrapper for temporary releasing InstrumentedMutex inside
// InstrumentedMutexLock
class InstrumentedMutexUnlock {
 public:
  explicit InstrumentedMutexUnlock(InstrumentedMutex* mutex) : mutex_(mutex) {
    mutex_->Unlock();
  }

  ~InstrumentedMutexUnlock() { mutex_->Lock(); }

 private:
  InstrumentedMutex* const mutex_;
  InstrumentedMutexUnlock(const InstrumentedMutexUnlock&) = delete;
  void operator=(const InstrumentedMutexUnlock&) = delete;
};

class InstrumentedCondVar {
 public:
  explicit InstrumentedCondVar(InstrumentedMutex* instrumented_mutex)
      : cond_(&(instrumented_mutex->mutex_)),
        stats_(instrumented_mutex->stats_),
        clock_(instrumented_mutex->clock_),
        stats_code_(instrumented_mutex->stats_code_) {}

  void Wait();

  bool TimedWait(uint64_t abs_time_us);

  void Signal() { cond_.Signal(); }

  void SignalAll() { cond_.SignalAll(); }

 private:
  void WaitInternal();
  bool TimedWaitInternal(uint64_t abs_time_us);
  port::CondVar cond_;
  Statistics* stats_;
  SystemClock* clock_;
  int stats_code_;
};

}  // namespace ROCKSDB_NAMESPACE<|MERGE_RESOLUTION|>--- conflicted
+++ resolved
@@ -46,11 +46,7 @@
 
   void Unlock() { mutex_.Unlock(); }
 
-<<<<<<< HEAD
-  void AssertHeld() { mutex_.AssertHeld(); }
-=======
   void AssertHeld() const { mutex_.AssertHeld(); }
->>>>>>> 49ce8a10
 
  private:
   void LockInternal();
