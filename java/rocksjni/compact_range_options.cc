--- conflicted
+++ resolved
@@ -96,13 +96,8 @@
     JNIEnv* /*env*/, jobject /*jobj*/, jlong jhandle,
     jboolean exclusive_manual_compaction) {
   auto* options =
-<<<<<<< HEAD
-      reinterpret_cast<ROCKSDB_NAMESPACE::CompactRangeOptions*>(jhandle);
-  options->exclusive_manual_compaction =
-=======
       reinterpret_cast<Java_org_rocksdb_CompactRangeOptions*>(jhandle);
   options->compactRangeOptions.exclusive_manual_compaction =
->>>>>>> 49ce8a10
       static_cast<bool>(exclusive_manual_compaction);
 }
 
@@ -262,8 +257,6 @@
  */
 void Java_org_rocksdb_CompactRangeOptions_setMaxSubcompactions(
     JNIEnv* /*env*/, jobject /*jobj*/, jlong jhandle, jint max_subcompactions) {
-<<<<<<< HEAD
-=======
   auto* options =
       reinterpret_cast<Java_org_rocksdb_CompactRangeOptions*>(jhandle);
   options->compactRangeOptions.max_subcompactions =
@@ -326,7 +319,6 @@
  */
 jboolean Java_org_rocksdb_CompactRangeOptions_canceled(JNIEnv*, jobject,
                                                        jlong jhandle) {
->>>>>>> 49ce8a10
   auto* options =
       reinterpret_cast<Java_org_rocksdb_CompactRangeOptions*>(jhandle);
   return options->get_canceled();
