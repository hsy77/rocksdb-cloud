--- conflicted
+++ resolved
@@ -481,11 +481,6 @@
 # libraries, but with limited functionality. For example, coroutine
 # functionality is not available.
 ifeq ($(USE_FOLLY),1)
-<<<<<<< HEAD
-	PLATFORM_CCFLAGS += -DUSE_FOLLY -DFOLLY_NO_CONFIG
-	PLATFORM_CXXFLAGS += -DUSE_FOLLY -DFOLLY_NO_CONFIG
-	PLATFORM_LDFLAGS += -lfolly
-=======
 ifeq ($(USE_FOLLY_LITE),1)
 $(error Please specify only one of USE_FOLLY and USE_FOLLY_LITE)
 endif
@@ -519,6 +514,7 @@
 endif
 	PLATFORM_CCFLAGS += -DUSE_FOLLY -DFOLLY_NO_CONFIG
 	PLATFORM_CXXFLAGS += -DUSE_FOLLY -DFOLLY_NO_CONFIG
+	PLATFORM_LDFLAGS += -lfolly
 endif
 
 ifeq ($(USE_FOLLY_LITE),1)
@@ -536,7 +532,6 @@
 	PLATFORM_CXXFLAGS += -DUSE_FOLLY -DFOLLY_NO_CONFIG
 # TODO: fix linking with fbcode compiler config
 	PLATFORM_LDFLAGS += -lglog
->>>>>>> bf2c3351
 endif
 
 ifdef TEST_CACHE_LINE_SIZE
@@ -623,13 +618,10 @@
 LIB_OBJECTS += $(patsubst %.S, $(OBJ_DIR)/%.o, $(LIB_SOURCES_ASM))
 endif
 
-<<<<<<< HEAD
-=======
 ifeq ($(USE_FOLLY_LITE),1)
   LIB_OBJECTS += $(patsubst %.cpp, $(OBJ_DIR)/%.o, $(FOLLY_SOURCES))
 endif
 
->>>>>>> bf2c3351
 # range_tree is not compatible with non GNU libc on ppc64
 # see https://jira.percona.com/browse/PS-7559
 ifneq ($(PPC_LIBC_IS_GNU),0)
@@ -2571,12 +2563,10 @@
 ifneq ($(SKIP_DEPENDS), 1)
 DEPFILES = $(patsubst %.cc, $(OBJ_DIR)/%.cc.d, $(ALL_SOURCES))
 DEPFILES+ = $(patsubst %.c, $(OBJ_DIR)/%.c.d, $(LIB_SOURCES_C) $(TEST_MAIN_SOURCES_C))
-<<<<<<< HEAD
-=======
+
 ifeq ($(USE_FOLLY_LITE),1)
   DEPFILES +=$(patsubst %.cpp, $(OBJ_DIR)/%.cpp.d, $(FOLLY_SOURCES))
 endif
->>>>>>> bf2c3351
 endif
 
 # Add proper dependency support so changing a .h file forces a .cc file to
