--- conflicted
+++ resolved
@@ -1540,7 +1540,6 @@
   // Default: kNonVolatileBlockTier
   CacheTier lowest_used_cache_tier = CacheTier::kNonVolatileBlockTier;
 
-<<<<<<< HEAD
   // See comments above ReplicationLogListener class definition.
   // Status: Experimental.
   std::shared_ptr<ReplicationLogListener> replication_log_listener = nullptr;
@@ -1548,10 +1547,8 @@
   // Status: Experimental.
   std::shared_ptr<ReplicationEpochExtractor> replication_epoch_extractor = nullptr;
 
-=======
   // DEPRECATED: This option might be removed in a future release.
   //
->>>>>>> 6f7cabea
   // If set to false, when compaction or flush sees a SingleDelete followed by
   // a Delete for the same user key, compaction job will not fail.
   // Otherwise, compaction job will fail.
@@ -1565,7 +1562,6 @@
   // inconsistency, e.g. deleted old data become visible again, etc.
   bool enforce_single_del_contracts = true;
 
-<<<<<<< HEAD
   // If set to true, obsolete file deletion will be disabled when db is opened
   // (i.e., `delete_obsolete_files_on_open` will be initialized as 1).
   //
@@ -1573,8 +1569,6 @@
   bool disable_delete_obsolete_files_on_open = false;
 
   // EXPERIMENTAL
-=======
->>>>>>> 6f7cabea
   // Implementing off-peak duration awareness in RocksDB. In this context,
   // "off-peak time" signifies periods characterized by significantly less read
   // and write activity compared to other times. By leveraging this knowledge,
@@ -1978,7 +1972,7 @@
   bool low_pri = false;
 
   // See comments for PreReleaseCallback
-  PreReleaseCallback* pre_release_callback;
+  PreReleaseCallback* pre_release_callback = nullptr;
 
   // If true, this writebatch will maintain the last insert positions of each
   // memtable as hints in concurrent write. It can improve write performance
@@ -2009,20 +2003,6 @@
   // zero (disabled) and eight.
   //
   // Default: zero (disabled).
-<<<<<<< HEAD
-  size_t protection_bytes_per_key;
-
-  WriteOptions()
-      : sync(false),
-        disableWAL(false),
-        ignore_missing_column_families(false),
-        no_slowdown(false),
-        low_pri(false),
-        pre_release_callback(nullptr),
-        memtable_insert_hint_per_batch(false),
-        rate_limiter_priority(Env::IO_TOTAL),
-        protection_bytes_per_key(0) {}
-=======
   size_t protection_bytes_per_key = 0;
 
   // For RocksDB internal use only
@@ -2035,7 +2015,6 @@
   explicit WriteOptions(
       Env::IOPriority _rate_limiter_priority,
       Env::IOActivity _io_activity = Env::IOActivity::kUnknown);
->>>>>>> 6f7cabea
 };
 
 // Options that control flush operations
@@ -2228,17 +2207,13 @@
   // ingestion. However, if no checksum information is provided with the
   // ingested files, DB will generate the checksum and store in the Manifest.
   bool verify_file_checksum = true;
-<<<<<<< HEAD
 
   // Only set unsafe_disable_sync to true if you know what you're doing. If set
   // to true no file sync operations will be performed when ingesting the
   // external file.
   bool unsafe_disable_sync = false;
 
-  // Set to TRUE if user wants file to be ingested to the bottommost level. An
-=======
   // Set to TRUE if user wants file to be ingested to the last level. An
->>>>>>> 6f7cabea
   // error of Status::TryAgain() will be returned if a file cannot fit in the
   // last level when calling
   // DB::IngestExternalFile()/DB::IngestExternalFiles(). The user should clear
