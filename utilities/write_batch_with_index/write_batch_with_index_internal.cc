--- conflicted
+++ resolved
@@ -652,72 +652,6 @@
   }
 }
 
-<<<<<<< HEAD
-WriteBatchWithIndexInternal::WriteBatchWithIndexInternal(
-    ColumnFamilyHandle* column_family)
-    : db_(nullptr), db_options_(nullptr), column_family_(column_family) {}
-
-WriteBatchWithIndexInternal::WriteBatchWithIndexInternal(
-    DB* db, ColumnFamilyHandle* column_family)
-    : db_(db), db_options_(nullptr), column_family_(column_family) {
-  if (db_ != nullptr && column_family_ == nullptr) {
-    column_family_ = db_->DefaultColumnFamily();
-  }
-}
-
-WriteBatchWithIndexInternal::WriteBatchWithIndexInternal(
-    const DBOptions* db_options, ColumnFamilyHandle* column_family)
-    : db_(nullptr), db_options_(db_options), column_family_(column_family) {}
-
-Status WriteBatchWithIndexInternal::MergeKey(const Slice& key,
-                                             const Slice* value,
-                                             const MergeContext& context,
-                                             std::string* result) const {
-  if (column_family_ != nullptr) {
-    auto cfh = static_cast_with_check<ColumnFamilyHandleImpl>(column_family_);
-    const auto merge_operator = cfh->cfd()->ioptions()->merge_operator.get();
-    if (merge_operator == nullptr) {
-      return Status::InvalidArgument(
-          "Merge_operator must be set for column_family");
-    } else if (db_ != nullptr) {
-      const ImmutableDBOptions& immutable_db_options =
-          static_cast_with_check<DBImpl>(db_->GetRootDB())
-              ->immutable_db_options();
-      Statistics* statistics = immutable_db_options.statistics.get();
-      Logger* logger = immutable_db_options.info_log.get();
-      SystemClock* clock = immutable_db_options.clock;
-      // `op_failure_scope` (an output parameter) is not provided (set to
-      // nullptr) since a failure must be propagated regardless of its value.
-      return MergeHelper::TimedFullMerge(
-          merge_operator, key, value, context.GetOperands(), result, logger,
-          statistics, clock, /* result_operand */ nullptr,
-          /* update_num_ops_stats */ false,
-          /* op_failure_scope */ nullptr);
-    } else if (db_options_ != nullptr) {
-      Statistics* statistics = db_options_->statistics.get();
-      Env* env = db_options_->env;
-      Logger* logger = db_options_->info_log.get();
-      SystemClock* clock = env->GetSystemClock().get();
-      // `op_failure_scope` (an output parameter) is not provided (set to
-      // nullptr) since a failure must be propagated regardless of its value.
-      return MergeHelper::TimedFullMerge(
-          merge_operator, key, value, context.GetOperands(), result, logger,
-          statistics, clock, /* result_operand */ nullptr,
-          /* update_num_ops_stats */ false,
-          /* op_failure_scope */ nullptr);
-    } else {
-      const auto cf_opts = cfh->cfd()->ioptions();
-      // `op_failure_scope` (an output parameter) is not provided (set to
-      // nullptr) since a failure must be propagated regardless of its value.
-      return MergeHelper::TimedFullMerge(
-          merge_operator, key, value, context.GetOperands(), result,
-          cf_opts->logger, cf_opts->stats, cf_opts->clock,
-          /* result_operand */ nullptr, /* update_num_ops_stats */ false,
-          /* op_failure_scope */ nullptr);
-    }
-  } else {
-    return Status::InvalidArgument("Must provide a column_family");
-=======
 Status WriteBatchWithIndexInternal::MergeKeyWithNoBaseValue(
     ColumnFamilyHandle* column_family, const Slice& key,
     const MergeContext& context, std::string* result) {
@@ -759,7 +693,6 @@
   if (!merge_operator) {
     return Status::InvalidArgument(
         "Merge operator must be set for column family");
->>>>>>> 49ce8a10
   }
 
   // `op_failure_scope` (an output parameter) is not provided (set to
