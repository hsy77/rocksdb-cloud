//  Copyright (c) 2011-present, Facebook, Inc.  All rights reserved.
//  This source code is licensed under both the GPLv2 (found in the
//  COPYING file in the root directory) and Apache 2.0 License
//  (found in the LICENSE.Apache file in the root directory).
//
// Log format information shared by reader and writer.

#pragma once

#ifndef ROCKSDB_LITE

#include <limits>
#include <utility>
#include "rocksdb/options.h"
#include "rocksdb/slice.h"
#include "rocksdb/status.h"
#include "rocksdb/types.h"

namespace rocksdb {
namespace blob_db {

constexpr uint32_t kMagicNumber = 2395959;  // 0x00248f37
constexpr uint32_t kVersion1 = 1;
constexpr uint64_t kNoExpiration = std::numeric_limits<uint64_t>::max();

using ExpirationRange = std::pair<uint64_t, uint64_t>;
<<<<<<< HEAD
using SequenceRange = std::pair<uint64_t, uint64_t>;
=======
>>>>>>> dbd8fa09

// Format of blob log file header (30 bytes):
//
//    +--------------+---------+---------+-------+-------------+-------------------+
//    | magic number | version |  cf id  | flags | compression | expiration range  |
//    +--------------+---------+---------+-------+-------------+-------------------+
//    |   Fixed32    | Fixed32 | Fixed32 | char  |    char     | Fixed64   Fixed64 |
//    +--------------+---------+---------+-------+-------------+-------------------+
//
// List of flags:
//   has_ttl: Whether the file contain TTL data.
//
// Expiration range in the header is a rough range based on
// blob_db_options.ttl_range_secs.
struct BlobLogHeader {
  static constexpr size_t kSize = 30;

  uint32_t version = kVersion1;
  uint32_t column_family_id = 0;
  CompressionType compression = kNoCompression;
  bool has_ttl = false;
  ExpirationRange expiration_range = std::make_pair(0, 0);

  void EncodeTo(std::string* dst);

  Status DecodeFrom(Slice slice);
};

<<<<<<< HEAD
// Format of blob log file footer (48 bytes):
//
//    +--------------+------------+-------------------+-------------------+------------+
//    | magic number | blob count | expiration range  |  sequence range   | footer CRC |
//    +--------------+------------+-------------------+-------------------+------------+
//    |   Fixed32    |  Fixed64   | Fixed64 + Fixed64 | Fixed64 + Fixed64 |   Fixed32  |
//    +--------------+------------+-------------------+-------------------+------------+
=======
// Format of blob log file footer (32 bytes):
//
//    +--------------+------------+-------------------+------------+
//    | magic number | blob count | expiration range  | footer CRC |
//    +--------------+------------+-------------------+------------+
//    |   Fixed32    |  Fixed64   | Fixed64 + Fixed64 |   Fixed32  |
//    +--------------+------------+-------------------+------------+
>>>>>>> dbd8fa09
//
// The footer will be presented only when the blob file is properly closed.
//
// Unlike the same field in file header, expiration range in the footer is the
// range of smallest and largest expiration of the data in this file.
struct BlobLogFooter {
<<<<<<< HEAD
  static constexpr size_t kSize = 48;

  uint64_t blob_count = 0;
  ExpirationRange expiration_range = std::make_pair(0, 0);
  SequenceRange sequence_range = std::make_pair(0, 0);
=======
  static constexpr size_t kSize = 32;

  uint64_t blob_count = 0;
  ExpirationRange expiration_range = std::make_pair(0, 0);
>>>>>>> dbd8fa09
  uint32_t crc = 0;

  void EncodeTo(std::string* dst);

  Status DecodeFrom(Slice slice);
};

// Blob record format (32 bytes header + key + value):
//
//    +------------+--------------+------------+------------+----------+---------+-----------+
//    | key length | value length | expiration | header CRC | blob CRC |   key   |   value   |
//    +------------+--------------+------------+------------+----------+---------+-----------+
//    |   Fixed64  |   Fixed64    |  Fixed64   |  Fixed32   | Fixed32  | key len | value len |
//    +------------+--------------+------------+------------+----------+---------+-----------+
//
// If file has has_ttl = false, expiration field is always 0, and the blob
// doesn't has expiration.
//
// Also note that if compression is used, value is compressed value and value
// length is compressed value length.
//
// Header CRC is the checksum of (key_len + val_len + expiration), while
// blob CRC is the checksum of (key + value).
//
// We could use variable length encoding (Varint64) to save more space, but it
// make reader more complicated.
struct BlobLogRecord {
  // header include fields up to blob CRC
  static constexpr size_t kHeaderSize = 32;

  uint64_t key_size = 0;
  uint64_t value_size = 0;
  uint64_t expiration = 0;
  uint32_t header_crc = 0;
  uint32_t blob_crc = 0;
  Slice key;
  Slice value;
  std::string key_buf;
  std::string value_buf;

<<<<<<< HEAD
=======
  uint64_t record_size() const { return kHeaderSize + key_size + value_size; }

>>>>>>> dbd8fa09
  void EncodeHeaderTo(std::string* dst);

  Status DecodeHeaderFrom(Slice src);

  Status CheckBlobCRC() const;
};

}  // namespace blob_db
}  // namespace rocksdb
#endif  // ROCKSDB_LITE<|MERGE_RESOLUTION|>--- conflicted
+++ resolved
@@ -24,10 +24,6 @@
 constexpr uint64_t kNoExpiration = std::numeric_limits<uint64_t>::max();
 
 using ExpirationRange = std::pair<uint64_t, uint64_t>;
-<<<<<<< HEAD
-using SequenceRange = std::pair<uint64_t, uint64_t>;
-=======
->>>>>>> dbd8fa09
 
 // Format of blob log file header (30 bytes):
 //
@@ -56,15 +52,6 @@
   Status DecodeFrom(Slice slice);
 };
 
-<<<<<<< HEAD
-// Format of blob log file footer (48 bytes):
-//
-//    +--------------+------------+-------------------+-------------------+------------+
-//    | magic number | blob count | expiration range  |  sequence range   | footer CRC |
-//    +--------------+------------+-------------------+-------------------+------------+
-//    |   Fixed32    |  Fixed64   | Fixed64 + Fixed64 | Fixed64 + Fixed64 |   Fixed32  |
-//    +--------------+------------+-------------------+-------------------+------------+
-=======
 // Format of blob log file footer (32 bytes):
 //
 //    +--------------+------------+-------------------+------------+
@@ -72,25 +59,16 @@
 //    +--------------+------------+-------------------+------------+
 //    |   Fixed32    |  Fixed64   | Fixed64 + Fixed64 |   Fixed32  |
 //    +--------------+------------+-------------------+------------+
->>>>>>> dbd8fa09
 //
 // The footer will be presented only when the blob file is properly closed.
 //
 // Unlike the same field in file header, expiration range in the footer is the
 // range of smallest and largest expiration of the data in this file.
 struct BlobLogFooter {
-<<<<<<< HEAD
-  static constexpr size_t kSize = 48;
-
-  uint64_t blob_count = 0;
-  ExpirationRange expiration_range = std::make_pair(0, 0);
-  SequenceRange sequence_range = std::make_pair(0, 0);
-=======
   static constexpr size_t kSize = 32;
 
   uint64_t blob_count = 0;
   ExpirationRange expiration_range = std::make_pair(0, 0);
->>>>>>> dbd8fa09
   uint32_t crc = 0;
 
   void EncodeTo(std::string* dst);
@@ -131,11 +109,8 @@
   std::string key_buf;
   std::string value_buf;
 
-<<<<<<< HEAD
-=======
   uint64_t record_size() const { return kHeaderSize + key_size + value_size; }
 
->>>>>>> dbd8fa09
   void EncodeHeaderTo(std::string* dst);
 
   Status DecodeHeaderFrom(Slice src);
