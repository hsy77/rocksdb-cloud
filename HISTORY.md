--- conflicted
+++ resolved
@@ -1,36 +1,4 @@
 # Rocksdb Change Log
-<<<<<<< HEAD
-## 6.14.6 (12/01/2020)
-### Bug Fixes
-* Truncated WALs ending in incomplete records can no longer produce gaps in the recovered data when `WALRecoveryMode::kPointInTimeRecovery` is used. Gaps are still possible when WALs are truncated exactly on record boundaries.
-
-## 6.14.5 (11/15/2020)
-### Bug Fixes
-* Fix a bug of encoding and parsing BlockBasedTableOptions::read_amp_bytes_per_bit as a 64-bit integer.
-* Fixed the logic of populating native data structure for `read_amp_bytes_per_bit` during OPTIONS file parsing on big-endian architecture. Without this fix, original code introduced in PR7659, when running on big-endian machine, can mistakenly store read_amp_bytes_per_bit (an uint32) in little endian format. Future access to `read_amp_bytes_per_bit` will give wrong values. Little endian architecture is not affected.
-
-## 6.14.4 (11/05/2020)
-### Bug Fixes
-Fixed a potential bug caused by evaluating `TableBuilder::NeedCompact()` before `TableBuilder::Finish()` in compaction job. For example, the `NeedCompact()` method of `CompactOnDeletionCollector` returned by built-in `CompactOnDeletionCollectorFactory` requires `BlockBasedTable::Finish()` to return the correct result. The bug can cause a compaction-generated file not to be marked for future compaction based on deletion ratio.
-
-## 6.14.3 (10/30/2020)
-### Bug Fixes
-* Reverted a behavior change silently introduced in 6.14.2, in which the effects of the `ignore_unknown_options` flag (used in option parsing/loading functions) changed.
-* Reverted a behavior change silently introduced in 6.14, in which options parsing/loading functions began returning `NotFound` instead of `InvalidArgument` for option names not available in the present version.
-
-## 6.14.2 (10/21/2020)
-### Bug Fixes
-* Fixed a bug which causes hang in closing DB when refit level is set in opt build. It was because ContinueBackgroundWork() was called in assert statement which is a no op. It was introduced in 6.14.
-
-## 6.14.1 (10/13/2020)
-### Bug Fixes
-* Since 6.12, memtable lookup should report unrecognized value_type as corruption (#7121).
-* Since 6.14, fix false positive flush/compaction `Status::Corruption` failure when `paranoid_file_checks == true` and range tombstones were written to the compaction output files.
-* Fixed a bug in the following combination of features: indexes with user keys (`format_version >= 3`), indexes are partitioned (`index_type == kTwoLevelIndexSearch`), and some index partitions are pinned in memory (`BlockBasedTableOptions::pin_l0_filter_and_index_blocks_in_cache`). The bug could cause keys to be truncated when read from the index leading to wrong read results or other unexpected behavior.
-* Fixed a bug when indexes are partitioned (`index_type == kTwoLevelIndexSearch`), some index partitions are pinned in memory (`BlockBasedTableOptions::pin_l0_filter_and_index_blocks_in_cache`), and partitions reads could be mixed between block cache and directly from the file (e.g., with `enable_index_compression == 1` and `mmap_read == 1`, partitions that were stored uncompressed due to poor compression ratio would be read directly from the file via mmap, while partitions that were stored compressed would be read from block cache). The bug could cause index partitions to be mistakenly considered empty during reads leading to wrong read results.
-
-## 6.14 (10/09/2020)
-=======
 ## 6.22.1 (2021-06-25)
 ### Bug Fixes
 * `GetLiveFilesMetaData()` now populates the `temperature`, `oldest_ancester_time`, and `file_creation_time` fields of its `LiveFileMetaData` results when the information is available. Previously these fields always contained zero indicating unknown.
@@ -250,7 +218,6 @@
 * An EXPERIMENTAL new Bloom alternative that saves about 30% space compared to Bloom filters, with about 3-4x construction time and similar query times is available using NewExperimentalRibbonFilterPolicy.
 
 ## 6.14 (2020-10-09)
->>>>>>> 51b54092
 ### Bug fixes
 * Fixed a bug after a `CompactRange()` with `CompactRangeOptions::change_level` set fails due to a conflict in the level change step, which caused all subsequent calls to `CompactRange()` with `CompactRangeOptions::change_level` set to incorrectly fail with a `Status::NotSupported("another thread is refitting")` error.
 * Fixed a bug that the bottom most level compaction could still be a trivial move even if `BottommostLevelCompaction.kForce` or `kForceOptimized` is set.
@@ -475,25 +442,7 @@
 * `db_bench` now supports `value_size_distribution_type`, `value_size_min`, `value_size_max` options for generating random variable sized value. Added `blob_db_compression_type` option for BlobDB to enable blob compression.
 * Replace RocksDB namespace "rocksdb" with flag "ROCKSDB_NAMESPACE" which if is not defined, defined as "rocksdb" in header file rocksdb_namespace.h.
 
-<<<<<<< HEAD
-## 6.7.3 (03/18/2020)
-### Bug Fixes
-* Fix a data race that might cause crash when calling DB::GetCreationTimeOfOldestFile() by a small chance. The bug was introduced in 6.6 Release.
-
-## 6.7.2 (02/24/2020)
-### Bug Fixes
-* Fixed a bug of IO Uring partial result handling introduced in 6.7.0.
-
-
-## 6.7.1 (02/13/2020)
-### Bug Fixes
-* Fixed issue #6316 that can cause a corruption of the MANIFEST file in the middle when writing to it fails due to no disk space.
-* Batched MultiGet() ignores IO errors while reading data blocks, causing it to potentially continue looking for a key and returning stale results.
-
-## 6.7.0 (01/21/2020)
-=======
 ## 6.7.0 (2020-01-21)
->>>>>>> 51b54092
 ### Public API Change
 * Added a rocksdb::FileSystem class in include/rocksdb/file_system.h to encapsulate file creation/read/write operations, and an option DBOptions::file_system to allow a user to pass in an instance of rocksdb::FileSystem. If its a non-null value, this will take precendence over DBOptions::env for file operations. A new API rocksdb::FileSystem::Default() returns a platform default object. The DBOptions::env option and Env::Default() API will continue to be used for threading and other OS related functions, and where DBOptions::file_system is not specified, for file operations. For storage developers who are accustomed to rocksdb::Env, the interface in rocksdb::FileSystem is new and will probably undergo some changes as more storage systems are ported to it from rocksdb::Env. As of now, no env other than Posix has been ported to the new interface.
 * A new rocksdb::NewSstFileManager() API that allows the caller to pass in separate Env and FileSystem objects.
