//  Copyright (c) 2011-present, Facebook, Inc.  All rights reserved.
//  This source code is licensed under both the GPLv2 (found in the
//  COPYING file in the root directory) and Apache 2.0 License
//  (found in the LICENSE.Apache file in the root directory).

#if !defined(ROCKSDB_LITE) && !defined(USE_AWS)

#include <functional>

#include "db/db_test_util.h"
#include "db/dbformat.h"
#include "file/filename.h"
#include "port/port.h"
#include "port/stack_trace.h"
#include "rocksdb/sst_file_reader.h"
#include "rocksdb/sst_file_writer.h"
#include "test_util/testutil.h"
#include "util/random.h"
#include "utilities/fault_injection_env.h"

namespace ROCKSDB_NAMESPACE {

// A test environment that can be configured to fail the Link operation.
class ExternalSSTTestEnv : public EnvWrapper {
 public:
  ExternalSSTTestEnv(Env* t, bool fail_link)
      : EnvWrapper(t), fail_link_(fail_link) {}

  Status LinkFile(const std::string& s, const std::string& t) override {
    if (fail_link_) {
      return Status::NotSupported("Link failed");
    }
    return target()->LinkFile(s, t);
  }

  void set_fail_link(bool fail_link) { fail_link_ = fail_link; }

 private:
  bool fail_link_;
};

class ExternSSTFileLinkFailFallbackTest
    : public DBTestBase,
      public ::testing::WithParamInterface<std::tuple<bool, bool>> {
 public:
  ExternSSTFileLinkFailFallbackTest()
      : DBTestBase("/external_sst_file_test", /*env_do_fsync=*/true),
        test_env_(new ExternalSSTTestEnv(env_, true)) {
    sst_files_dir_ = dbname_ + "/sst_files/";
    DestroyDir(env_, sst_files_dir_);
    env_->CreateDir(sst_files_dir_);
    options_ = CurrentOptions();
    options_.disable_auto_compactions = true;
    options_.env = test_env_;
  }

  void TearDown() override {
    delete db_;
    db_ = nullptr;
    ASSERT_OK(DestroyDB(dbname_, options_));
    delete test_env_;
    test_env_ = nullptr;
  }

 protected:
  std::string sst_files_dir_;
  Options options_;
  ExternalSSTTestEnv* test_env_;
};

class ExternalSSTFileTest
    : public DBTestBase,
      public ::testing::WithParamInterface<std::tuple<bool, bool>> {
 public:
  ExternalSSTFileTest()
      : DBTestBase("/external_sst_file_test", /*env_do_fsync=*/true) {
    sst_files_dir_ = dbname_ + "/sst_files/";
    DestroyAndRecreateExternalSSTFilesDir();
  }

  void DestroyAndRecreateExternalSSTFilesDir() {
    DestroyDir(env_, sst_files_dir_);
    env_->CreateDir(sst_files_dir_);
  }

  Status GenerateOneExternalFile(
      const Options& options, ColumnFamilyHandle* cfh,
      std::vector<std::pair<std::string, std::string>>& data, int file_id,
      bool sort_data, std::string* external_file_path,
      std::map<std::string, std::string>* true_data) {
    // Generate a file id if not provided
    if (-1 == file_id) {
      file_id = (++last_file_id_);
    }
    // Sort data if asked to do so
    if (sort_data) {
      std::sort(data.begin(), data.end(),
                [&](const std::pair<std::string, std::string>& e1,
                    const std::pair<std::string, std::string>& e2) {
                  return options.comparator->Compare(e1.first, e2.first) < 0;
                });
      auto uniq_iter = std::unique(
          data.begin(), data.end(),
          [&](const std::pair<std::string, std::string>& e1,
              const std::pair<std::string, std::string>& e2) {
            return options.comparator->Compare(e1.first, e2.first) == 0;
          });
      data.resize(uniq_iter - data.begin());
    }
    std::string file_path = sst_files_dir_ + ToString(file_id);
    SstFileWriter sst_file_writer(EnvOptions(), options, cfh);
    Status s = sst_file_writer.Open(file_path);
    if (!s.ok()) {
      return s;
    }
    for (const auto& entry : data) {
      s = sst_file_writer.Put(entry.first, entry.second);
      if (!s.ok()) {
        sst_file_writer.Finish();
        return s;
      }
    }
    s = sst_file_writer.Finish();
    if (s.ok() && external_file_path != nullptr) {
      *external_file_path = file_path;
    }
    if (s.ok() && nullptr != true_data) {
      for (const auto& entry : data) {
        true_data->insert({entry.first, entry.second});
      }
    }
    return s;
  }

  Status GenerateAndAddExternalFile(
      const Options options,
      std::vector<std::pair<std::string, std::string>> data, int file_id = -1,
      bool allow_global_seqno = false, bool write_global_seqno = false,
      bool verify_checksums_before_ingest = true, bool ingest_behind = false,
      bool sort_data = false,
      std::map<std::string, std::string>* true_data = nullptr,
      ColumnFamilyHandle* cfh = nullptr) {
    // Generate a file id if not provided
    if (file_id == -1) {
      file_id = last_file_id_ + 1;
      last_file_id_++;
    }

    // Sort data if asked to do so
    if (sort_data) {
      std::sort(data.begin(), data.end(),
                [&](const std::pair<std::string, std::string>& e1,
                    const std::pair<std::string, std::string>& e2) {
                  return options.comparator->Compare(e1.first, e2.first) < 0;
                });
      auto uniq_iter = std::unique(
          data.begin(), data.end(),
          [&](const std::pair<std::string, std::string>& e1,
              const std::pair<std::string, std::string>& e2) {
            return options.comparator->Compare(e1.first, e2.first) == 0;
          });
      data.resize(uniq_iter - data.begin());
    }
    std::string file_path = sst_files_dir_ + ToString(file_id);
    SstFileWriter sst_file_writer(EnvOptions(), options, cfh);

    Status s = sst_file_writer.Open(file_path);
    if (!s.ok()) {
      return s;
    }
    for (auto& entry : data) {
      s = sst_file_writer.Put(entry.first, entry.second);
      if (!s.ok()) {
        sst_file_writer.Finish();
        return s;
      }
    }
    s = sst_file_writer.Finish();

    if (s.ok()) {
      IngestExternalFileOptions ifo;
      ifo.allow_global_seqno = allow_global_seqno;
      ifo.write_global_seqno = allow_global_seqno ? write_global_seqno : false;
      ifo.verify_checksums_before_ingest = verify_checksums_before_ingest;
      ifo.ingest_behind = ingest_behind;
      if (cfh) {
        s = db_->IngestExternalFile(cfh, {file_path}, ifo);
      } else {
        s = db_->IngestExternalFile({file_path}, ifo);
      }
    }

    if (s.ok() && true_data) {
      for (auto& entry : data) {
        (*true_data)[entry.first] = entry.second;
      }
    }

    return s;
  }

  Status GenerateAndAddExternalFiles(
      const Options& options,
      const std::vector<ColumnFamilyHandle*>& column_families,
      const std::vector<IngestExternalFileOptions>& ifos,
      std::vector<std::vector<std::pair<std::string, std::string>>>& data,
      int file_id, bool sort_data,
      std::vector<std::map<std::string, std::string>>& true_data) {
    if (-1 == file_id) {
      file_id = (++last_file_id_);
    }
    // Generate external SST files, one for each column family
    size_t num_cfs = column_families.size();
    assert(ifos.size() == num_cfs);
    assert(data.size() == num_cfs);
    Status s;
    std::vector<IngestExternalFileArg> args(num_cfs);
    for (size_t i = 0; i != num_cfs; ++i) {
      std::string external_file_path;
      s = GenerateOneExternalFile(
          options, column_families[i], data[i], file_id, sort_data,
          &external_file_path,
          true_data.size() == num_cfs ? &true_data[i] : nullptr);
      if (!s.ok()) {
        return s;
      }
      ++file_id;

      args[i].column_family = column_families[i];
      args[i].external_files.push_back(external_file_path);
      args[i].options = ifos[i];
    }
    s = db_->IngestExternalFiles(args);
    return s;
  }

  Status GenerateAndAddExternalFile(
      const Options options, std::vector<std::pair<int, std::string>> data,
      int file_id = -1, bool allow_global_seqno = false,
      bool write_global_seqno = false,
      bool verify_checksums_before_ingest = true, bool ingest_behind = false,
      bool sort_data = false,
      std::map<std::string, std::string>* true_data = nullptr,
      ColumnFamilyHandle* cfh = nullptr) {
    std::vector<std::pair<std::string, std::string>> file_data;
    for (auto& entry : data) {
      file_data.emplace_back(Key(entry.first), entry.second);
    }
    return GenerateAndAddExternalFile(options, file_data, file_id,
                                      allow_global_seqno, write_global_seqno,
                                      verify_checksums_before_ingest,
                                      ingest_behind, sort_data, true_data, cfh);
  }

  Status GenerateAndAddExternalFile(
      const Options options, std::vector<int> keys, int file_id = -1,
      bool allow_global_seqno = false, bool write_global_seqno = false,
      bool verify_checksums_before_ingest = true, bool ingest_behind = false,
      bool sort_data = false,
      std::map<std::string, std::string>* true_data = nullptr,
      ColumnFamilyHandle* cfh = nullptr) {
    std::vector<std::pair<std::string, std::string>> file_data;
    for (auto& k : keys) {
      file_data.emplace_back(Key(k), Key(k) + ToString(file_id));
    }
    return GenerateAndAddExternalFile(options, file_data, file_id,
                                      allow_global_seqno, write_global_seqno,
                                      verify_checksums_before_ingest,
                                      ingest_behind, sort_data, true_data, cfh);
  }

  Status DeprecatedAddFile(const std::vector<std::string>& files,
                           bool move_files = false,
                           bool skip_snapshot_check = false,
                           bool skip_write_global_seqno = false) {
    IngestExternalFileOptions opts;
    opts.move_files = move_files;
    opts.snapshot_consistency = !skip_snapshot_check;
    opts.allow_global_seqno = false;
    opts.allow_blocking_flush = false;
    opts.write_global_seqno = !skip_write_global_seqno;
    return db_->IngestExternalFile(files, opts);
  }

  ~ExternalSSTFileTest() override { DestroyDir(env_, sst_files_dir_); }

 protected:
  int last_file_id_ = 0;
  std::string sst_files_dir_;
};

TEST_F(ExternalSSTFileTest, Basic) {
  do {
    Options options = CurrentOptions();

    SstFileWriter sst_file_writer(EnvOptions(), options);

    // Current file size should be 0 after sst_file_writer init and before open a file.
    ASSERT_EQ(sst_file_writer.FileSize(), 0);

    // file1.sst (0 => 99)
    std::string file1 = sst_files_dir_ + "file1.sst";
    ASSERT_OK(sst_file_writer.Open(file1));
    for (int k = 0; k < 100; k++) {
      ASSERT_OK(sst_file_writer.Put(Key(k), Key(k) + "_val"));
    }
    ExternalSstFileInfo file1_info;
    Status s = sst_file_writer.Finish(&file1_info);
    ASSERT_TRUE(s.ok()) << s.ToString();

    // Current file size should be non-zero after success write.
    ASSERT_GT(sst_file_writer.FileSize(), 0);

    ASSERT_EQ(file1_info.file_path, file1);
    ASSERT_EQ(file1_info.num_entries, 100);
    ASSERT_EQ(file1_info.smallest_key, Key(0));
    ASSERT_EQ(file1_info.largest_key, Key(99));
    ASSERT_EQ(file1_info.num_range_del_entries, 0);
    ASSERT_EQ(file1_info.smallest_range_del_key, "");
    ASSERT_EQ(file1_info.largest_range_del_key, "");
    // sst_file_writer already finished, cannot add this value
    s = sst_file_writer.Put(Key(100), "bad_val");
    ASSERT_FALSE(s.ok()) << s.ToString();

    // file2.sst (100 => 199)
    std::string file2 = sst_files_dir_ + "file2.sst";
    ASSERT_OK(sst_file_writer.Open(file2));
    for (int k = 100; k < 200; k++) {
      ASSERT_OK(sst_file_writer.Put(Key(k), Key(k) + "_val"));
    }
    // Cannot add this key because it's not after last added key
    s = sst_file_writer.Put(Key(99), "bad_val");
    ASSERT_FALSE(s.ok()) << s.ToString();
    ExternalSstFileInfo file2_info;
    s = sst_file_writer.Finish(&file2_info);
    ASSERT_TRUE(s.ok()) << s.ToString();
    ASSERT_EQ(file2_info.file_path, file2);
    ASSERT_EQ(file2_info.num_entries, 100);
    ASSERT_EQ(file2_info.smallest_key, Key(100));
    ASSERT_EQ(file2_info.largest_key, Key(199));

    // file3.sst (195 => 299)
    // This file values overlap with file2 values
    std::string file3 = sst_files_dir_ + "file3.sst";
    ASSERT_OK(sst_file_writer.Open(file3));
    for (int k = 195; k < 300; k++) {
      ASSERT_OK(sst_file_writer.Put(Key(k), Key(k) + "_val_overlap"));
    }
    ExternalSstFileInfo file3_info;
    s = sst_file_writer.Finish(&file3_info);

    ASSERT_TRUE(s.ok()) << s.ToString();
    // Current file size should be non-zero after success finish.
    ASSERT_GT(sst_file_writer.FileSize(), 0);
    ASSERT_EQ(file3_info.file_path, file3);
    ASSERT_EQ(file3_info.num_entries, 105);
    ASSERT_EQ(file3_info.smallest_key, Key(195));
    ASSERT_EQ(file3_info.largest_key, Key(299));

    // file4.sst (30 => 39)
    // This file values overlap with file1 values
    std::string file4 = sst_files_dir_ + "file4.sst";
    ASSERT_OK(sst_file_writer.Open(file4));
    for (int k = 30; k < 40; k++) {
      ASSERT_OK(sst_file_writer.Put(Key(k), Key(k) + "_val_overlap"));
    }
    ExternalSstFileInfo file4_info;
    s = sst_file_writer.Finish(&file4_info);
    ASSERT_TRUE(s.ok()) << s.ToString();
    ASSERT_EQ(file4_info.file_path, file4);
    ASSERT_EQ(file4_info.num_entries, 10);
    ASSERT_EQ(file4_info.smallest_key, Key(30));
    ASSERT_EQ(file4_info.largest_key, Key(39));

    // file5.sst (400 => 499)
    std::string file5 = sst_files_dir_ + "file5.sst";
    ASSERT_OK(sst_file_writer.Open(file5));
    for (int k = 400; k < 500; k++) {
      ASSERT_OK(sst_file_writer.Put(Key(k), Key(k) + "_val"));
    }
    ExternalSstFileInfo file5_info;
    s = sst_file_writer.Finish(&file5_info);
    ASSERT_TRUE(s.ok()) << s.ToString();
    ASSERT_EQ(file5_info.file_path, file5);
    ASSERT_EQ(file5_info.num_entries, 100);
    ASSERT_EQ(file5_info.smallest_key, Key(400));
    ASSERT_EQ(file5_info.largest_key, Key(499));

    // file6.sst (delete 400 => 500)
    std::string file6 = sst_files_dir_ + "file6.sst";
    ASSERT_OK(sst_file_writer.Open(file6));
    sst_file_writer.DeleteRange(Key(400), Key(500));
    ExternalSstFileInfo file6_info;
    s = sst_file_writer.Finish(&file6_info);
    ASSERT_TRUE(s.ok()) << s.ToString();
    ASSERT_EQ(file6_info.file_path, file6);
    ASSERT_EQ(file6_info.num_entries, 0);
    ASSERT_EQ(file6_info.smallest_key, "");
    ASSERT_EQ(file6_info.largest_key, "");
    ASSERT_EQ(file6_info.num_range_del_entries, 1);
    ASSERT_EQ(file6_info.smallest_range_del_key, Key(400));
    ASSERT_EQ(file6_info.largest_range_del_key, Key(500));

    // file7.sst (delete 500 => 570, put 520 => 599 divisible by 2)
    std::string file7 = sst_files_dir_ + "file7.sst";
    ASSERT_OK(sst_file_writer.Open(file7));
    sst_file_writer.DeleteRange(Key(500), Key(550));
    for (int k = 520; k < 560; k += 2) {
      ASSERT_OK(sst_file_writer.Put(Key(k), Key(k) + "_val"));
    }
    sst_file_writer.DeleteRange(Key(525), Key(575));
    for (int k = 560; k < 600; k += 2) {
      ASSERT_OK(sst_file_writer.Put(Key(k), Key(k) + "_val"));
    }
    ExternalSstFileInfo file7_info;
    s = sst_file_writer.Finish(&file7_info);
    ASSERT_TRUE(s.ok()) << s.ToString();
    ASSERT_EQ(file7_info.file_path, file7);
    ASSERT_EQ(file7_info.num_entries, 40);
    ASSERT_EQ(file7_info.smallest_key, Key(520));
    ASSERT_EQ(file7_info.largest_key, Key(598));
    ASSERT_EQ(file7_info.num_range_del_entries, 2);
    ASSERT_EQ(file7_info.smallest_range_del_key, Key(500));
    ASSERT_EQ(file7_info.largest_range_del_key, Key(575));

    // file8.sst (delete 600 => 700)
    std::string file8 = sst_files_dir_ + "file8.sst";
    ASSERT_OK(sst_file_writer.Open(file8));
    sst_file_writer.DeleteRange(Key(600), Key(700));
    ExternalSstFileInfo file8_info;
    s = sst_file_writer.Finish(&file8_info);
    ASSERT_TRUE(s.ok()) << s.ToString();
    ASSERT_EQ(file8_info.file_path, file8);
    ASSERT_EQ(file8_info.num_entries, 0);
    ASSERT_EQ(file8_info.smallest_key, "");
    ASSERT_EQ(file8_info.largest_key, "");
    ASSERT_EQ(file8_info.num_range_del_entries, 1);
    ASSERT_EQ(file8_info.smallest_range_del_key, Key(600));
    ASSERT_EQ(file8_info.largest_range_del_key, Key(700));

    // Cannot create an empty sst file
    std::string file_empty = sst_files_dir_ + "file_empty.sst";
    ExternalSstFileInfo file_empty_info;
    s = sst_file_writer.Finish(&file_empty_info);
    ASSERT_NOK(s);

    DestroyAndReopen(options);
    // Add file using file path
    s = DeprecatedAddFile({file1});
    ASSERT_TRUE(s.ok()) << s.ToString();
    ASSERT_EQ(db_->GetLatestSequenceNumber(), 0U);
    for (int k = 0; k < 100; k++) {
      ASSERT_EQ(Get(Key(k)), Key(k) + "_val");
    }

    // Add file while holding a snapshot will fail
    const Snapshot* s1 = db_->GetSnapshot();
    if (s1 != nullptr) {
      ASSERT_NOK(DeprecatedAddFile({file2}));
      db_->ReleaseSnapshot(s1);
    }
    // We can add the file after releaseing the snapshot
    ASSERT_OK(DeprecatedAddFile({file2}));

    ASSERT_EQ(db_->GetLatestSequenceNumber(), 0U);
    for (int k = 0; k < 200; k++) {
      ASSERT_EQ(Get(Key(k)), Key(k) + "_val");
    }

    // This file has overlapping values with the existing data
    s = DeprecatedAddFile({file3});
    ASSERT_FALSE(s.ok()) << s.ToString();

    // This file has overlapping values with the existing data
    s = DeprecatedAddFile({file4});
    ASSERT_FALSE(s.ok()) << s.ToString();

    // Overwrite values of keys divisible by 5
    for (int k = 0; k < 200; k += 5) {
      ASSERT_OK(Put(Key(k), Key(k) + "_val_new"));
    }
    ASSERT_NE(db_->GetLatestSequenceNumber(), 0U);

    // Key range of file5 (400 => 499) don't overlap with any keys in DB
    ASSERT_OK(DeprecatedAddFile({file5}));

    // This file has overlapping values with the existing data
    s = DeprecatedAddFile({file6});
    ASSERT_FALSE(s.ok()) << s.ToString();

    // Key range of file7 (500 => 598) don't overlap with any keys in DB
    ASSERT_OK(DeprecatedAddFile({file7}));

    // Key range of file7 (600 => 700) don't overlap with any keys in DB
    ASSERT_OK(DeprecatedAddFile({file8}));

    // Make sure values are correct before and after flush/compaction
    for (int i = 0; i < 2; i++) {
      for (int k = 0; k < 200; k++) {
        std::string value = Key(k) + "_val";
        if (k % 5 == 0) {
          value += "_new";
        }
        ASSERT_EQ(Get(Key(k)), value);
      }
      for (int k = 400; k < 500; k++) {
        std::string value = Key(k) + "_val";
        ASSERT_EQ(Get(Key(k)), value);
      }
      for (int k = 500; k < 600; k++) {
        std::string value = Key(k) + "_val";
        if (k < 520 || k % 2 == 1) {
          value = "NOT_FOUND";
        }
        ASSERT_EQ(Get(Key(k)), value);
      }
      ASSERT_OK(Flush());
      ASSERT_OK(db_->CompactRange(CompactRangeOptions(), nullptr, nullptr));
    }

    Close();
    options.disable_auto_compactions = true;
    Reopen(options);

    // Delete keys in range (400 => 499)
    for (int k = 400; k < 500; k++) {
      ASSERT_OK(Delete(Key(k)));
    }
    // We deleted range (400 => 499) but cannot add file5 because
    // of the range tombstones
    ASSERT_NOK(DeprecatedAddFile({file5}));

    // Compacting the DB will remove the tombstones
    ASSERT_OK(db_->CompactRange(CompactRangeOptions(), nullptr, nullptr));

    // Now we can add the file
    ASSERT_OK(DeprecatedAddFile({file5}));

    // Verify values of file5 in DB
    for (int k = 400; k < 500; k++) {
      std::string value = Key(k) + "_val";
      ASSERT_EQ(Get(Key(k)), value);
    }
    DestroyAndRecreateExternalSSTFilesDir();
  } while (ChangeOptions(kSkipPlainTable | kSkipFIFOCompaction |
                         kRangeDelSkipConfigs));
}

class SstFileWriterCollector : public TablePropertiesCollector {
 public:
  explicit SstFileWriterCollector(const std::string prefix) : prefix_(prefix) {
    name_ = prefix_ + "_SstFileWriterCollector";
  }

  const char* Name() const override { return name_.c_str(); }

  Status Finish(UserCollectedProperties* properties) override {
    std::string count = std::to_string(count_);
    *properties = UserCollectedProperties{
        {prefix_ + "_SstFileWriterCollector", "YES"},
        {prefix_ + "_Count", count},
    };
    return Status::OK();
  }

  Status AddUserKey(const Slice& /*user_key*/, const Slice& /*value*/,
                    EntryType /*type*/, SequenceNumber /*seq*/,
                    uint64_t /*file_size*/) override {
    ++count_;
    return Status::OK();
  }

  UserCollectedProperties GetReadableProperties() const override {
    return UserCollectedProperties{};
  }

 private:
  uint32_t count_ = 0;
  std::string prefix_;
  std::string name_;
};

class SstFileWriterCollectorFactory : public TablePropertiesCollectorFactory {
 public:
  explicit SstFileWriterCollectorFactory(std::string prefix)
      : prefix_(prefix), num_created_(0) {}
  TablePropertiesCollector* CreateTablePropertiesCollector(
      TablePropertiesCollectorFactory::Context /*context*/) override {
    num_created_++;
    return new SstFileWriterCollector(prefix_);
  }
  const char* Name() const override { return "SstFileWriterCollectorFactory"; }

  std::string prefix_;
  uint32_t num_created_;
};

TEST_F(ExternalSSTFileTest, AddList) {
  do {
    Options options = CurrentOptions();

    auto abc_collector = std::make_shared<SstFileWriterCollectorFactory>("abc");
    auto xyz_collector = std::make_shared<SstFileWriterCollectorFactory>("xyz");

    options.table_properties_collector_factories.emplace_back(abc_collector);
    options.table_properties_collector_factories.emplace_back(xyz_collector);

    SstFileWriter sst_file_writer(EnvOptions(), options);

    // file1.sst (0 => 99)
    std::string file1 = sst_files_dir_ + "file1.sst";
    ASSERT_OK(sst_file_writer.Open(file1));
    for (int k = 0; k < 100; k++) {
      ASSERT_OK(sst_file_writer.Put(Key(k), Key(k) + "_val"));
    }
    ExternalSstFileInfo file1_info;
    Status s = sst_file_writer.Finish(&file1_info);
    ASSERT_TRUE(s.ok()) << s.ToString();
    ASSERT_EQ(file1_info.file_path, file1);
    ASSERT_EQ(file1_info.num_entries, 100);
    ASSERT_EQ(file1_info.smallest_key, Key(0));
    ASSERT_EQ(file1_info.largest_key, Key(99));
    // sst_file_writer already finished, cannot add this value
    s = sst_file_writer.Put(Key(100), "bad_val");
    ASSERT_FALSE(s.ok()) << s.ToString();

    // file2.sst (100 => 199)
    std::string file2 = sst_files_dir_ + "file2.sst";
    ASSERT_OK(sst_file_writer.Open(file2));
    for (int k = 100; k < 200; k++) {
      ASSERT_OK(sst_file_writer.Put(Key(k), Key(k) + "_val"));
    }
    // Cannot add this key because it's not after last added key
    s = sst_file_writer.Put(Key(99), "bad_val");
    ASSERT_FALSE(s.ok()) << s.ToString();
    ExternalSstFileInfo file2_info;
    s = sst_file_writer.Finish(&file2_info);
    ASSERT_TRUE(s.ok()) << s.ToString();
    ASSERT_EQ(file2_info.file_path, file2);
    ASSERT_EQ(file2_info.num_entries, 100);
    ASSERT_EQ(file2_info.smallest_key, Key(100));
    ASSERT_EQ(file2_info.largest_key, Key(199));

    // file3.sst (195 => 199)
    // This file values overlap with file2 values
    std::string file3 = sst_files_dir_ + "file3.sst";
    ASSERT_OK(sst_file_writer.Open(file3));
    for (int k = 195; k < 200; k++) {
      ASSERT_OK(sst_file_writer.Put(Key(k), Key(k) + "_val_overlap"));
    }
    ExternalSstFileInfo file3_info;
    s = sst_file_writer.Finish(&file3_info);
    ASSERT_TRUE(s.ok()) << s.ToString();
    ASSERT_EQ(file3_info.file_path, file3);
    ASSERT_EQ(file3_info.num_entries, 5);
    ASSERT_EQ(file3_info.smallest_key, Key(195));
    ASSERT_EQ(file3_info.largest_key, Key(199));

    // file4.sst (30 => 39)
    // This file values overlap with file1 values
    std::string file4 = sst_files_dir_ + "file4.sst";
    ASSERT_OK(sst_file_writer.Open(file4));
    for (int k = 30; k < 40; k++) {
      ASSERT_OK(sst_file_writer.Put(Key(k), Key(k) + "_val_overlap"));
    }
    ExternalSstFileInfo file4_info;
    s = sst_file_writer.Finish(&file4_info);
    ASSERT_TRUE(s.ok()) << s.ToString();
    ASSERT_EQ(file4_info.file_path, file4);
    ASSERT_EQ(file4_info.num_entries, 10);
    ASSERT_EQ(file4_info.smallest_key, Key(30));
    ASSERT_EQ(file4_info.largest_key, Key(39));

    // file5.sst (200 => 299)
    std::string file5 = sst_files_dir_ + "file5.sst";
    ASSERT_OK(sst_file_writer.Open(file5));
    for (int k = 200; k < 300; k++) {
      ASSERT_OK(sst_file_writer.Put(Key(k), Key(k) + "_val"));
    }
    ExternalSstFileInfo file5_info;
    s = sst_file_writer.Finish(&file5_info);
    ASSERT_TRUE(s.ok()) << s.ToString();
    ASSERT_EQ(file5_info.file_path, file5);
    ASSERT_EQ(file5_info.num_entries, 100);
    ASSERT_EQ(file5_info.smallest_key, Key(200));
    ASSERT_EQ(file5_info.largest_key, Key(299));

    // file6.sst (delete 0 => 100)
    std::string file6 = sst_files_dir_ + "file6.sst";
    ASSERT_OK(sst_file_writer.Open(file6));
    ASSERT_OK(sst_file_writer.DeleteRange(Key(0), Key(75)));
    ASSERT_OK(sst_file_writer.DeleteRange(Key(25), Key(100)));
    ExternalSstFileInfo file6_info;
    s = sst_file_writer.Finish(&file6_info);
    ASSERT_TRUE(s.ok()) << s.ToString();
    ASSERT_EQ(file6_info.file_path, file6);
    ASSERT_EQ(file6_info.num_entries, 0);
    ASSERT_EQ(file6_info.smallest_key, "");
    ASSERT_EQ(file6_info.largest_key, "");
    ASSERT_EQ(file6_info.num_range_del_entries, 2);
    ASSERT_EQ(file6_info.smallest_range_del_key, Key(0));
    ASSERT_EQ(file6_info.largest_range_del_key, Key(100));

    // file7.sst (delete 99 => 201)
    std::string file7 = sst_files_dir_ + "file7.sst";
    ASSERT_OK(sst_file_writer.Open(file7));
    ASSERT_OK(sst_file_writer.DeleteRange(Key(99), Key(201)));
    ExternalSstFileInfo file7_info;
    s = sst_file_writer.Finish(&file7_info);
    ASSERT_TRUE(s.ok()) << s.ToString();
    ASSERT_EQ(file7_info.file_path, file7);
    ASSERT_EQ(file7_info.num_entries, 0);
    ASSERT_EQ(file7_info.smallest_key, "");
    ASSERT_EQ(file7_info.largest_key, "");
    ASSERT_EQ(file7_info.num_range_del_entries, 1);
    ASSERT_EQ(file7_info.smallest_range_del_key, Key(99));
    ASSERT_EQ(file7_info.largest_range_del_key, Key(201));

    // list 1 has internal key range conflict
    std::vector<std::string> file_list0({file1, file2});
    std::vector<std::string> file_list1({file3, file2, file1});
    std::vector<std::string> file_list2({file5});
    std::vector<std::string> file_list3({file3, file4});
    std::vector<std::string> file_list4({file5, file7});
    std::vector<std::string> file_list5({file6, file7});

    DestroyAndReopen(options);

    // These lists of files have key ranges that overlap with each other
    s = DeprecatedAddFile(file_list1);
    ASSERT_FALSE(s.ok()) << s.ToString();
    // Both of the following overlap on the range deletion tombstone.
    s = DeprecatedAddFile(file_list4);
    ASSERT_FALSE(s.ok()) << s.ToString();
    s = DeprecatedAddFile(file_list5);
    ASSERT_FALSE(s.ok()) << s.ToString();

    // Add files using file path list
    s = DeprecatedAddFile(file_list0);
    ASSERT_TRUE(s.ok()) << s.ToString();
    ASSERT_EQ(db_->GetLatestSequenceNumber(), 0U);
    for (int k = 0; k < 200; k++) {
      ASSERT_EQ(Get(Key(k)), Key(k) + "_val");
    }

    TablePropertiesCollection props;
    ASSERT_OK(db_->GetPropertiesOfAllTables(&props));
    ASSERT_EQ(props.size(), 2);
    for (auto file_props : props) {
      auto user_props = file_props.second->user_collected_properties;
      ASSERT_EQ(user_props["abc_SstFileWriterCollector"], "YES");
      ASSERT_EQ(user_props["xyz_SstFileWriterCollector"], "YES");
      ASSERT_EQ(user_props["abc_Count"], "100");
      ASSERT_EQ(user_props["xyz_Count"], "100");
    }

    // Add file while holding a snapshot will fail
    const Snapshot* s1 = db_->GetSnapshot();
    if (s1 != nullptr) {
      ASSERT_NOK(DeprecatedAddFile(file_list2));
      db_->ReleaseSnapshot(s1);
    }
    // We can add the file after releaseing the snapshot
    ASSERT_OK(DeprecatedAddFile(file_list2));
    ASSERT_EQ(db_->GetLatestSequenceNumber(), 0U);
    for (int k = 0; k < 300; k++) {
      ASSERT_EQ(Get(Key(k)), Key(k) + "_val");
    }

    ASSERT_OK(db_->GetPropertiesOfAllTables(&props));
    ASSERT_EQ(props.size(), 3);
    for (auto file_props : props) {
      auto user_props = file_props.second->user_collected_properties;
      ASSERT_EQ(user_props["abc_SstFileWriterCollector"], "YES");
      ASSERT_EQ(user_props["xyz_SstFileWriterCollector"], "YES");
      ASSERT_EQ(user_props["abc_Count"], "100");
      ASSERT_EQ(user_props["xyz_Count"], "100");
    }

    // This file list has overlapping values with the existing data
    s = DeprecatedAddFile(file_list3);
    ASSERT_FALSE(s.ok()) << s.ToString();

    // Overwrite values of keys divisible by 5
    for (int k = 0; k < 200; k += 5) {
      ASSERT_OK(Put(Key(k), Key(k) + "_val_new"));
    }
    ASSERT_NE(db_->GetLatestSequenceNumber(), 0U);

    // Make sure values are correct before and after flush/compaction
    for (int i = 0; i < 2; i++) {
      for (int k = 0; k < 200; k++) {
        std::string value = Key(k) + "_val";
        if (k % 5 == 0) {
          value += "_new";
        }
        ASSERT_EQ(Get(Key(k)), value);
      }
      for (int k = 200; k < 300; k++) {
        std::string value = Key(k) + "_val";
        ASSERT_EQ(Get(Key(k)), value);
      }
      ASSERT_OK(Flush());
      ASSERT_OK(db_->CompactRange(CompactRangeOptions(), nullptr, nullptr));
    }

    // Delete keys in range (200 => 299)
    for (int k = 200; k < 300; k++) {
      ASSERT_OK(Delete(Key(k)));
    }
    // We deleted range (200 => 299) but cannot add file5 because
    // of the range tombstones
    ASSERT_NOK(DeprecatedAddFile(file_list2));

    // Compacting the DB will remove the tombstones
    ASSERT_OK(db_->CompactRange(CompactRangeOptions(), nullptr, nullptr));

    // Now we can add the file
    ASSERT_OK(DeprecatedAddFile(file_list2));

    // Verify values of file5 in DB
    for (int k = 200; k < 300; k++) {
      std::string value = Key(k) + "_val";
      ASSERT_EQ(Get(Key(k)), value);
    }
    DestroyAndRecreateExternalSSTFilesDir();
  } while (ChangeOptions(kSkipPlainTable | kSkipFIFOCompaction |
                         kRangeDelSkipConfigs));
}

TEST_F(ExternalSSTFileTest, AddListAtomicity) {
  do {
    Options options = CurrentOptions();

    SstFileWriter sst_file_writer(EnvOptions(), options);

    // files[0].sst (0 => 99)
    // files[1].sst (100 => 199)
    // ...
    // file[8].sst (800 => 899)
    int n = 9;
    std::vector<std::string> files(n);
    std::vector<ExternalSstFileInfo> files_info(n);
    for (int i = 0; i < n; i++) {
      files[i] = sst_files_dir_ + "file" + std::to_string(i) + ".sst";
      ASSERT_OK(sst_file_writer.Open(files[i]));
      for (int k = i * 100; k < (i + 1) * 100; k++) {
        ASSERT_OK(sst_file_writer.Put(Key(k), Key(k) + "_val"));
      }
      Status s = sst_file_writer.Finish(&files_info[i]);
      ASSERT_TRUE(s.ok()) << s.ToString();
      ASSERT_EQ(files_info[i].file_path, files[i]);
      ASSERT_EQ(files_info[i].num_entries, 100);
      ASSERT_EQ(files_info[i].smallest_key, Key(i * 100));
      ASSERT_EQ(files_info[i].largest_key, Key((i + 1) * 100 - 1));
    }
    files.push_back(sst_files_dir_ + "file" + std::to_string(n) + ".sst");
    auto s = DeprecatedAddFile(files);
    ASSERT_NOK(s) << s.ToString();
    for (int k = 0; k < n * 100; k++) {
      ASSERT_EQ("NOT_FOUND", Get(Key(k)));
    }
    files.pop_back();
    ASSERT_OK(DeprecatedAddFile(files));
    for (int k = 0; k < n * 100; k++) {
      std::string value = Key(k) + "_val";
      ASSERT_EQ(Get(Key(k)), value);
    }
    DestroyAndRecreateExternalSSTFilesDir();
  } while (ChangeOptions(kSkipPlainTable | kSkipFIFOCompaction));
}
// This test reporduce a bug that can happen in some cases if the DB started
// purging obsolete files when we are adding an external sst file.
// This situation may result in deleting the file while it's being added.
TEST_F(ExternalSSTFileTest, PurgeObsoleteFilesBug) {
  Options options = CurrentOptions();
  SstFileWriter sst_file_writer(EnvOptions(), options);

  // file1.sst (0 => 500)
  std::string sst_file_path = sst_files_dir_ + "file1.sst";
  Status s = sst_file_writer.Open(sst_file_path);
  ASSERT_OK(s);
  for (int i = 0; i < 500; i++) {
    std::string k = Key(i);
    s = sst_file_writer.Put(k, k + "_val");
    ASSERT_OK(s);
  }

  ExternalSstFileInfo sst_file_info;
  s = sst_file_writer.Finish(&sst_file_info);
  ASSERT_OK(s);

  options.delete_obsolete_files_period_micros = 0;
  options.disable_auto_compactions = true;
  DestroyAndReopen(options);

  ROCKSDB_NAMESPACE::SyncPoint::GetInstance()->SetCallBack(
      "ExternalSstFileIngestionJob::Prepare:FileAdded", [&](void* /* arg */) {
        ASSERT_OK(Put("aaa", "bbb"));
        ASSERT_OK(Flush());
        ASSERT_OK(Put("aaa", "xxx"));
        ASSERT_OK(Flush());
        db_->CompactRange(CompactRangeOptions(), nullptr, nullptr);
      });
  ROCKSDB_NAMESPACE::SyncPoint::GetInstance()->EnableProcessing();

  s = DeprecatedAddFile({sst_file_path});
  ASSERT_OK(s);

  for (int i = 0; i < 500; i++) {
    std::string k = Key(i);
    std::string v = k + "_val";
    ASSERT_EQ(Get(k), v);
  }

  ROCKSDB_NAMESPACE::SyncPoint::GetInstance()->DisableProcessing();
}

TEST_F(ExternalSSTFileTest, SkipSnapshot) {
  Options options = CurrentOptions();

  SstFileWriter sst_file_writer(EnvOptions(), options);

  // file1.sst (0 => 99)
  std::string file1 = sst_files_dir_ + "file1.sst";
  ASSERT_OK(sst_file_writer.Open(file1));
  for (int k = 0; k < 100; k++) {
    ASSERT_OK(sst_file_writer.Put(Key(k), Key(k) + "_val"));
  }
  ExternalSstFileInfo file1_info;
  Status s = sst_file_writer.Finish(&file1_info);
  ASSERT_TRUE(s.ok()) << s.ToString();
  ASSERT_EQ(file1_info.file_path, file1);
  ASSERT_EQ(file1_info.num_entries, 100);
  ASSERT_EQ(file1_info.smallest_key, Key(0));
  ASSERT_EQ(file1_info.largest_key, Key(99));

  // file2.sst (100 => 299)
  std::string file2 = sst_files_dir_ + "file2.sst";
  ASSERT_OK(sst_file_writer.Open(file2));
  for (int k = 100; k < 300; k++) {
    ASSERT_OK(sst_file_writer.Put(Key(k), Key(k) + "_val"));
  }
  ExternalSstFileInfo file2_info;
  s = sst_file_writer.Finish(&file2_info);
  ASSERT_TRUE(s.ok()) << s.ToString();
  ASSERT_EQ(file2_info.file_path, file2);
  ASSERT_EQ(file2_info.num_entries, 200);
  ASSERT_EQ(file2_info.smallest_key, Key(100));
  ASSERT_EQ(file2_info.largest_key, Key(299));

  ASSERT_OK(DeprecatedAddFile({file1}));

  // Add file will fail when holding snapshot and use the default
  // skip_snapshot_check to false
  const Snapshot* s1 = db_->GetSnapshot();
  if (s1 != nullptr) {
    ASSERT_NOK(DeprecatedAddFile({file2}));
  }

  // Add file will success when set skip_snapshot_check to true even db holding
  // snapshot
  if (s1 != nullptr) {
    ASSERT_OK(DeprecatedAddFile({file2}, false, true));
    db_->ReleaseSnapshot(s1);
  }

  // file3.sst (300 => 399)
  std::string file3 = sst_files_dir_ + "file3.sst";
  ASSERT_OK(sst_file_writer.Open(file3));
  for (int k = 300; k < 400; k++) {
    ASSERT_OK(sst_file_writer.Put(Key(k), Key(k) + "_val"));
  }
  ExternalSstFileInfo file3_info;
  s = sst_file_writer.Finish(&file3_info);
  ASSERT_TRUE(s.ok()) << s.ToString();
  ASSERT_EQ(file3_info.file_path, file3);
  ASSERT_EQ(file3_info.num_entries, 100);
  ASSERT_EQ(file3_info.smallest_key, Key(300));
  ASSERT_EQ(file3_info.largest_key, Key(399));

  // check that we have change the old key
  ASSERT_EQ(Get(Key(300)), "NOT_FOUND");
  const Snapshot* s2 = db_->GetSnapshot();
  ASSERT_OK(DeprecatedAddFile({file3}, false, true));
  ASSERT_EQ(Get(Key(300)), Key(300) + ("_val"));
  ASSERT_EQ(Get(Key(300), s2), Key(300) + ("_val"));

  db_->ReleaseSnapshot(s2);
}

TEST_F(ExternalSSTFileTest, MultiThreaded) {
  env_->skip_fsync_ = true;
  // Bulk load 10 files every file contain 1000 keys
  int num_files = 10;
  int keys_per_file = 1000;

  // Generate file names
  std::vector<std::string> file_names;
  for (int i = 0; i < num_files; i++) {
    std::string file_name = "file_" + ToString(i) + ".sst";
    file_names.push_back(sst_files_dir_ + file_name);
  }

  do {
    Options options = CurrentOptions();

    std::atomic<int> thread_num(0);
    std::function<void()> write_file_func = [&]() {
      int file_idx = thread_num.fetch_add(1);
      int range_start = file_idx * keys_per_file;
      int range_end = range_start + keys_per_file;

      SstFileWriter sst_file_writer(EnvOptions(), options);

      ASSERT_OK(sst_file_writer.Open(file_names[file_idx]));

      for (int k = range_start; k < range_end; k++) {
        ASSERT_OK(sst_file_writer.Put(Key(k), Key(k)));
      }

      Status s = sst_file_writer.Finish();
      ASSERT_TRUE(s.ok()) << s.ToString();
    };
    // Write num_files files in parallel
    std::vector<port::Thread> sst_writer_threads;
    for (int i = 0; i < num_files; ++i) {
      sst_writer_threads.emplace_back(write_file_func);
    }

    for (auto& t : sst_writer_threads) {
      t.join();
    }

    fprintf(stderr, "Wrote %d files (%d keys)\n", num_files,
            num_files * keys_per_file);

    thread_num.store(0);
    std::atomic<int> files_added(0);
    // Thread 0 -> Load {f0,f1}
    // Thread 1 -> Load {f0,f1}
    // Thread 2 -> Load {f2,f3}
    // Thread 3 -> Load {f2,f3}
    // Thread 4 -> Load {f4,f5}
    // Thread 5 -> Load {f4,f5}
    // ...
    std::function<void()> load_file_func = [&]() {
      // We intentionally add every file twice, and assert that it was added
      // only once and the other add failed
      int thread_id = thread_num.fetch_add(1);
      int file_idx = (thread_id / 2) * 2;
      // sometimes we use copy, sometimes link .. the result should be the same
      bool move_file = (thread_id % 3 == 0);

      std::vector<std::string> files_to_add;

      files_to_add = {file_names[file_idx]};
      if (static_cast<size_t>(file_idx + 1) < file_names.size()) {
        files_to_add.push_back(file_names[file_idx + 1]);
      }

      Status s = DeprecatedAddFile(files_to_add, move_file);
      if (s.ok()) {
        files_added += static_cast<int>(files_to_add.size());
      }
    };

    // Bulk load num_files files in parallel
    std::vector<port::Thread> add_file_threads;
    DestroyAndReopen(options);
    for (int i = 0; i < num_files; ++i) {
      add_file_threads.emplace_back(load_file_func);
    }

    for (auto& t : add_file_threads) {
      t.join();
    }
    ASSERT_EQ(files_added.load(), num_files);
    fprintf(stderr, "Loaded %d files (%d keys)\n", num_files,
            num_files * keys_per_file);

    // Overwrite values of keys divisible by 100
    for (int k = 0; k < num_files * keys_per_file; k += 100) {
      std::string key = Key(k);
      Status s = Put(key, key + "_new");
      ASSERT_TRUE(s.ok());
    }

    for (int i = 0; i < 2; i++) {
      // Make sure the values are correct before and after flush/compaction
      for (int k = 0; k < num_files * keys_per_file; ++k) {
        std::string key = Key(k);
        std::string value = (k % 100 == 0) ? (key + "_new") : key;
        ASSERT_EQ(Get(key), value);
      }
      ASSERT_OK(Flush());
      ASSERT_OK(db_->CompactRange(CompactRangeOptions(), nullptr, nullptr));
    }

    fprintf(stderr, "Verified %d values\n", num_files * keys_per_file);
    DestroyAndRecreateExternalSSTFilesDir();
  } while (ChangeOptions(kSkipPlainTable | kSkipFIFOCompaction));
}

TEST_F(ExternalSSTFileTest, OverlappingRanges) {
  env_->skip_fsync_ = true;
  Random rnd(301);
  SequenceNumber assigned_seqno = 0;
  ROCKSDB_NAMESPACE::SyncPoint::GetInstance()->SetCallBack(
      "ExternalSstFileIngestionJob::Run", [&assigned_seqno](void* arg) {
        ASSERT_TRUE(arg != nullptr);
        assigned_seqno = *(static_cast<SequenceNumber*>(arg));
      });
  bool need_flush = false;
  ROCKSDB_NAMESPACE::SyncPoint::GetInstance()->SetCallBack(
      "DBImpl::IngestExternalFile:NeedFlush", [&need_flush](void* arg) {
        ASSERT_TRUE(arg != nullptr);
        need_flush = *(static_cast<bool*>(arg));
      });
  bool overlap_with_db = false;
  ROCKSDB_NAMESPACE::SyncPoint::GetInstance()->SetCallBack(
      "ExternalSstFileIngestionJob::AssignLevelAndSeqnoForIngestedFile",
      [&overlap_with_db](void* arg) {
        ASSERT_TRUE(arg != nullptr);
        overlap_with_db = *(static_cast<bool*>(arg));
      });
  ROCKSDB_NAMESPACE::SyncPoint::GetInstance()->EnableProcessing();
  do {
    Options options = CurrentOptions();
    env_->skip_fsync_ = true;
    DestroyAndReopen(options);

    SstFileWriter sst_file_writer(EnvOptions(), options);

    printf("Option config = %d\n", option_config_);
    std::vector<std::pair<int, int>> key_ranges;
    for (int i = 0; i < 100; i++) {
      int range_start = rnd.Uniform(20000);
      int keys_per_range = 10 + rnd.Uniform(41);

      key_ranges.emplace_back(range_start, range_start + keys_per_range);
    }

    int memtable_add = 0;
    int success_add_file = 0;
    int failed_add_file = 0;
    std::map<std::string, std::string> true_data;
    for (size_t i = 0; i < key_ranges.size(); i++) {
      int range_start = key_ranges[i].first;
      int range_end = key_ranges[i].second;

      Status s;
      std::string range_val = "range_" + ToString(i);

      // For 20% of ranges we use DB::Put, for 80% we use DB::AddFile
      if (i && i % 5 == 0) {
        // Use DB::Put to insert range (insert into memtable)
        range_val += "_put";
        for (int k = range_start; k <= range_end; k++) {
          s = Put(Key(k), range_val);
          ASSERT_OK(s);
        }
        memtable_add++;
      } else {
        // Use DB::AddFile to insert range
        range_val += "_add_file";

        // Generate the file containing the range
        std::string file_name = sst_files_dir_ + env_->GenerateUniqueId();
        ASSERT_OK(sst_file_writer.Open(file_name));
        for (int k = range_start; k <= range_end; k++) {
          s = sst_file_writer.Put(Key(k), range_val);
          ASSERT_OK(s);
        }
        ExternalSstFileInfo file_info;
        s = sst_file_writer.Finish(&file_info);
        ASSERT_OK(s);

        // Insert the generated file
        s = DeprecatedAddFile({file_name});
        auto it = true_data.lower_bound(Key(range_start));
        if (option_config_ != kUniversalCompaction &&
            option_config_ != kUniversalCompactionMultiLevel &&
            option_config_ != kUniversalSubcompactions) {
          if (it != true_data.end() && it->first <= Key(range_end)) {
            // This range overlap with data already exist in DB
            ASSERT_NOK(s);
            failed_add_file++;
          } else {
            ASSERT_OK(s);
            success_add_file++;
          }
        } else {
          if ((it != true_data.end() && it->first <= Key(range_end)) ||
              need_flush || assigned_seqno > 0 || overlap_with_db) {
            // This range overlap with data already exist in DB
            ASSERT_NOK(s);
            failed_add_file++;
          } else {
            ASSERT_OK(s);
            success_add_file++;
          }
        }
      }

      if (s.ok()) {
        // Update true_data map to include the new inserted data
        for (int k = range_start; k <= range_end; k++) {
          true_data[Key(k)] = range_val;
        }
      }

      // Flush / Compact the DB
      if (i && i % 50 == 0) {
        Flush();
      }
      if (i && i % 75 == 0) {
        db_->CompactRange(CompactRangeOptions(), nullptr, nullptr);
      }
    }

    printf("Total: %" ROCKSDB_PRIszt
           " ranges\n"
           "AddFile()|Success: %d ranges\n"
           "AddFile()|RangeConflict: %d ranges\n"
           "Put(): %d ranges\n",
           key_ranges.size(), success_add_file, failed_add_file, memtable_add);

    // Verify the correctness of the data
    for (const auto& kv : true_data) {
      ASSERT_EQ(Get(kv.first), kv.second);
    }
    printf("keys/values verified\n");
    DestroyAndRecreateExternalSSTFilesDir();
  } while (ChangeOptions(kSkipPlainTable | kSkipFIFOCompaction));
}

TEST_P(ExternalSSTFileTest, PickedLevel) {
  env_->skip_fsync_ = true;
  Options options = CurrentOptions();
  options.disable_auto_compactions = false;
  options.level0_file_num_compaction_trigger = 4;
  options.num_levels = 4;
  DestroyAndReopen(options);

  std::map<std::string, std::string> true_data;

  // File 0 will go to last level (L3)
  ASSERT_OK(GenerateAndAddExternalFile(options, {1, 10}, -1, false, false, true,
                                       false, false, &true_data));
  EXPECT_EQ(FilesPerLevel(), "0,0,0,1");

  // File 1 will go to level L2 (since it overlap with file 0 in L3)
  ASSERT_OK(GenerateAndAddExternalFile(options, {2, 9}, -1, false, false, true,
                                       false, false, &true_data));
  EXPECT_EQ(FilesPerLevel(), "0,0,1,1");

  ROCKSDB_NAMESPACE::SyncPoint::GetInstance()->LoadDependency({
      {"ExternalSSTFileTest::PickedLevel:0", "BackgroundCallCompaction:0"},
      {"DBImpl::BackgroundCompaction:Start",
       "ExternalSSTFileTest::PickedLevel:1"},
      {"ExternalSSTFileTest::PickedLevel:2",
       "DBImpl::BackgroundCompaction:NonTrivial:AfterRun"},
  });
  ROCKSDB_NAMESPACE::SyncPoint::GetInstance()->EnableProcessing();

  // Flush 4 files containing the same keys
  for (int i = 0; i < 4; i++) {
    ASSERT_OK(Put(Key(3), Key(3) + "put"));
    ASSERT_OK(Put(Key(8), Key(8) + "put"));
    true_data[Key(3)] = Key(3) + "put";
    true_data[Key(8)] = Key(8) + "put";
    ASSERT_OK(Flush());
  }

  // Wait for BackgroundCompaction() to be called
  TEST_SYNC_POINT("ExternalSSTFileTest::PickedLevel:0");
  TEST_SYNC_POINT("ExternalSSTFileTest::PickedLevel:1");

  EXPECT_EQ(FilesPerLevel(), "4,0,1,1");

  // This file overlaps with file 0 (L3), file 1 (L2) and the
  // output of compaction going to L1
  ASSERT_OK(GenerateAndAddExternalFile(options, {4, 7}, -1, false, false, true,
                                       false, false, &true_data));
  EXPECT_EQ(FilesPerLevel(), "5,0,1,1");

  // This file does not overlap with any file or with the running compaction
  ASSERT_OK(GenerateAndAddExternalFile(options, {9000, 9001}, -1, false, false,
                                       false, false, false, &true_data));
  EXPECT_EQ(FilesPerLevel(), "5,0,1,2");

  // Hold compaction from finishing
  TEST_SYNC_POINT("ExternalSSTFileTest::PickedLevel:2");

  dbfull()->TEST_WaitForCompact();
  EXPECT_EQ(FilesPerLevel(), "1,1,1,2");

  size_t kcnt = 0;
  VerifyDBFromMap(true_data, &kcnt, false);

  ROCKSDB_NAMESPACE::SyncPoint::GetInstance()->DisableProcessing();
}

TEST_F(ExternalSSTFileTest, PickedLevelBug) {
  env_->skip_fsync_ = true;
  Options options = CurrentOptions();
  options.disable_auto_compactions = false;
  options.level0_file_num_compaction_trigger = 3;
  options.num_levels = 2;
  DestroyAndReopen(options);

  std::vector<int> file_keys;

  // file #1 in L0
  file_keys = {0, 5, 7};
  for (int k : file_keys) {
    ASSERT_OK(Put(Key(k), Key(k)));
  }
  ASSERT_OK(Flush());

  // file #2 in L0
  file_keys = {4, 6, 8, 9};
  for (int k : file_keys) {
    ASSERT_OK(Put(Key(k), Key(k)));
  }
  ASSERT_OK(Flush());

  // We have 2 overlapping files in L0
  EXPECT_EQ(FilesPerLevel(), "2");

  ROCKSDB_NAMESPACE::SyncPoint::GetInstance()->LoadDependency(
      {{"DBImpl::AddFile:MutexLock", "ExternalSSTFileTest::PickedLevelBug:0"},
       {"ExternalSSTFileTest::PickedLevelBug:1", "DBImpl::AddFile:MutexUnlock"},
       {"ExternalSSTFileTest::PickedLevelBug:2",
        "DBImpl::RunManualCompaction:0"},
       {"ExternalSSTFileTest::PickedLevelBug:3",
        "DBImpl::RunManualCompaction:1"}});

  std::atomic<bool> bg_compact_started(false);
  ROCKSDB_NAMESPACE::SyncPoint::GetInstance()->SetCallBack(
      "DBImpl::BackgroundCompaction:Start",
      [&](void* /*arg*/) { bg_compact_started.store(true); });

  ROCKSDB_NAMESPACE::SyncPoint::GetInstance()->EnableProcessing();

  // While writing the MANIFEST start a thread that will ask for compaction
  ROCKSDB_NAMESPACE::port::Thread bg_compact([&]() {
    ASSERT_OK(db_->CompactRange(CompactRangeOptions(), nullptr, nullptr));
  });
  TEST_SYNC_POINT("ExternalSSTFileTest::PickedLevelBug:2");

  // Start a thread that will ingest a new file
  ROCKSDB_NAMESPACE::port::Thread bg_addfile([&]() {
    file_keys = {1, 2, 3};
    ASSERT_OK(GenerateAndAddExternalFile(options, file_keys, 1));
  });

  // Wait for AddFile to start picking levels and writing MANIFEST
  TEST_SYNC_POINT("ExternalSSTFileTest::PickedLevelBug:0");

  TEST_SYNC_POINT("ExternalSSTFileTest::PickedLevelBug:3");

  // We need to verify that no compactions can run while AddFile is
  // ingesting the files into the levels it find suitable. So we will
  // wait for 2 seconds to give a chance for compactions to run during
  // this period, and then make sure that no compactions where able to run
  env_->SleepForMicroseconds(1000000 * 2);
  ASSERT_FALSE(bg_compact_started.load());

  // Hold AddFile from finishing writing the MANIFEST
  TEST_SYNC_POINT("ExternalSSTFileTest::PickedLevelBug:1");

  bg_addfile.join();
  bg_compact.join();

  dbfull()->TEST_WaitForCompact();

  int total_keys = 0;
  Iterator* iter = db_->NewIterator(ReadOptions());
  for (iter->SeekToFirst(); iter->Valid(); iter->Next()) {
    ASSERT_OK(iter->status());
    total_keys++;
  }
  ASSERT_EQ(total_keys, 10);

  delete iter;

  ROCKSDB_NAMESPACE::SyncPoint::GetInstance()->DisableProcessing();
}

TEST_F(ExternalSSTFileTest, IngestNonExistingFile) {
  Options options = CurrentOptions();
  DestroyAndReopen(options);

  Status s = db_->IngestExternalFile({"non_existing_file"},
                                     IngestExternalFileOptions());
  ASSERT_NOK(s);

  // Verify file deletion is not impacted (verify a bug fix)
  ASSERT_OK(Put(Key(1), Key(1)));
  ASSERT_OK(Put(Key(9), Key(9)));
  ASSERT_OK(Flush());

  ASSERT_OK(Put(Key(1), Key(1)));
  ASSERT_OK(Put(Key(9), Key(9)));
  ASSERT_OK(Flush());

  ASSERT_OK(db_->CompactRange(CompactRangeOptions(), nullptr, nullptr));
  ASSERT_OK(dbfull()->TEST_WaitForCompact(true));

  // After full compaction, there should be only 1 file.
  std::vector<std::string> files;
  env_->GetChildren(dbname_, &files);
  int num_sst_files = 0;
  for (auto& f : files) {
    uint64_t number;
    FileType type;
    if (ParseFileName(f, &number, &type) && type == kTableFile) {
      num_sst_files++;
    }
  }
  ASSERT_EQ(1, num_sst_files);
}

TEST_F(ExternalSSTFileTest, CompactDuringAddFileRandom) {
  env_->skip_fsync_ = true;
  Options options = CurrentOptions();
  options.disable_auto_compactions = false;
  options.level0_file_num_compaction_trigger = 2;
  options.num_levels = 2;
  DestroyAndReopen(options);

  std::function<void()> bg_compact = [&]() {
    ASSERT_OK(db_->CompactRange(CompactRangeOptions(), nullptr, nullptr));
  };

  int range_id = 0;
  std::vector<int> file_keys;
  std::function<void()> bg_addfile = [&]() {
    ASSERT_OK(GenerateAndAddExternalFile(options, file_keys, range_id));
  };

  const int num_of_ranges = 1000;
  std::vector<port::Thread> threads;
  while (range_id < num_of_ranges) {
    int range_start = range_id * 10;
    int range_end = range_start + 10;

    file_keys.clear();
    for (int k = range_start + 1; k < range_end; k++) {
      file_keys.push_back(k);
    }
    ASSERT_OK(Put(Key(range_start), Key(range_start)));
    ASSERT_OK(Put(Key(range_end), Key(range_end)));
    ASSERT_OK(Flush());

    if (range_id % 10 == 0) {
      threads.emplace_back(bg_compact);
    }
    threads.emplace_back(bg_addfile);

    for (auto& t : threads) {
      t.join();
    }
    threads.clear();

    range_id++;
  }

  for (int rid = 0; rid < num_of_ranges; rid++) {
    int range_start = rid * 10;
    int range_end = range_start + 10;

    ASSERT_EQ(Get(Key(range_start)), Key(range_start)) << rid;
    ASSERT_EQ(Get(Key(range_end)), Key(range_end)) << rid;
    for (int k = range_start + 1; k < range_end; k++) {
      std::string v = Key(k) + ToString(rid);
      ASSERT_EQ(Get(Key(k)), v) << rid;
    }
  }
}

TEST_F(ExternalSSTFileTest, PickedLevelDynamic) {
  env_->skip_fsync_ = true;
  Options options = CurrentOptions();
  options.disable_auto_compactions = false;
  options.level0_file_num_compaction_trigger = 4;
  options.level_compaction_dynamic_level_bytes = true;
  options.num_levels = 4;
  DestroyAndReopen(options);
  std::map<std::string, std::string> true_data;

  ROCKSDB_NAMESPACE::SyncPoint::GetInstance()->LoadDependency({
      {"ExternalSSTFileTest::PickedLevelDynamic:0",
       "BackgroundCallCompaction:0"},
      {"DBImpl::BackgroundCompaction:Start",
       "ExternalSSTFileTest::PickedLevelDynamic:1"},
      {"ExternalSSTFileTest::PickedLevelDynamic:2",
       "DBImpl::BackgroundCompaction:NonTrivial:AfterRun"},
  });
  ROCKSDB_NAMESPACE::SyncPoint::GetInstance()->EnableProcessing();

  // Flush 4 files containing the same keys
  for (int i = 0; i < 4; i++) {
    for (int k = 20; k <= 30; k++) {
      ASSERT_OK(Put(Key(k), Key(k) + "put"));
      true_data[Key(k)] = Key(k) + "put";
    }
    for (int k = 50; k <= 60; k++) {
      ASSERT_OK(Put(Key(k), Key(k) + "put"));
      true_data[Key(k)] = Key(k) + "put";
    }
    ASSERT_OK(Flush());
  }

  // Wait for BackgroundCompaction() to be called
  TEST_SYNC_POINT("ExternalSSTFileTest::PickedLevelDynamic:0");
  TEST_SYNC_POINT("ExternalSSTFileTest::PickedLevelDynamic:1");

  // This file overlaps with the output of the compaction (going to L3)
  // so the file will be added to L0 since L3 is the base level
  ASSERT_OK(GenerateAndAddExternalFile(options, {31, 32, 33, 34}, -1, false,
                                       false, true, false, false, &true_data));
  EXPECT_EQ(FilesPerLevel(), "5");

  // This file does not overlap with the current running compactiong
  ASSERT_OK(GenerateAndAddExternalFile(options, {9000, 9001}, -1, false, false,
                                       true, false, false, &true_data));
  EXPECT_EQ(FilesPerLevel(), "5,0,0,1");

  // Hold compaction from finishing
  TEST_SYNC_POINT("ExternalSSTFileTest::PickedLevelDynamic:2");

  // Output of the compaction will go to L3
  dbfull()->TEST_WaitForCompact();
  EXPECT_EQ(FilesPerLevel(), "1,0,0,2");

  Close();
  options.disable_auto_compactions = true;
  Reopen(options);

  ASSERT_OK(GenerateAndAddExternalFile(options, {1, 15, 19}, -1, false, false,
                                       true, false, false, &true_data));
  ASSERT_EQ(FilesPerLevel(), "1,0,0,3");

  ASSERT_OK(GenerateAndAddExternalFile(options, {1000, 1001, 1002}, -1, false,
                                       false, true, false, false, &true_data));
  ASSERT_EQ(FilesPerLevel(), "1,0,0,4");

  ASSERT_OK(GenerateAndAddExternalFile(options, {500, 600, 700}, -1, false,
                                       false, true, false, false, &true_data));
  ASSERT_EQ(FilesPerLevel(), "1,0,0,5");

  // File 5 overlaps with file 2 (L3 / base level)
  ASSERT_OK(GenerateAndAddExternalFile(options, {2, 10}, -1, false, false, true,
                                       false, false, &true_data));
  ASSERT_EQ(FilesPerLevel(), "2,0,0,5");

  // File 6 overlaps with file 2 (L3 / base level) and file 5 (L0)
  ASSERT_OK(GenerateAndAddExternalFile(options, {3, 9}, -1, false, false, true,
                                       false, false, &true_data));
  ASSERT_EQ(FilesPerLevel(), "3,0,0,5");

  // Verify data in files
  size_t kcnt = 0;
  VerifyDBFromMap(true_data, &kcnt, false);

  // Write range [5 => 10] to L0
  for (int i = 5; i <= 10; i++) {
    std::string k = Key(i);
    std::string v = k + "put";
    ASSERT_OK(Put(k, v));
    true_data[k] = v;
  }
  ASSERT_OK(Flush());
  ASSERT_EQ(FilesPerLevel(), "4,0,0,5");

  // File 7 overlaps with file 4 (L3)
  ASSERT_OK(GenerateAndAddExternalFile(options, {650, 651, 652}, -1, false,
                                       false, true, false, false, &true_data));
  ASSERT_EQ(FilesPerLevel(), "5,0,0,5");

  VerifyDBFromMap(true_data, &kcnt, false);

  ROCKSDB_NAMESPACE::SyncPoint::GetInstance()->DisableProcessing();
}

TEST_F(ExternalSSTFileTest, AddExternalSstFileWithCustomCompartor) {
  Options options = CurrentOptions();
  options.comparator = ReverseBytewiseComparator();
  DestroyAndReopen(options);

  SstFileWriter sst_file_writer(EnvOptions(), options);

  // Generate files with these key ranges
  // {14  -> 0}
  // {24 -> 10}
  // {34 -> 20}
  // {44 -> 30}
  // ..
  std::vector<std::string> generated_files;
  for (int i = 0; i < 10; i++) {
    std::string file_name = sst_files_dir_ + env_->GenerateUniqueId();
    ASSERT_OK(sst_file_writer.Open(file_name));

    int range_end = i * 10;
    int range_start = range_end + 15;
    for (int k = (range_start - 1); k >= range_end; k--) {
      ASSERT_OK(sst_file_writer.Put(Key(k), Key(k)));
    }
    ExternalSstFileInfo file_info;
    ASSERT_OK(sst_file_writer.Finish(&file_info));
    generated_files.push_back(file_name);
  }

  std::vector<std::string> in_files;

  // These 2nd and 3rd files overlap with each other
  in_files = {generated_files[0], generated_files[4], generated_files[5],
              generated_files[7]};
  ASSERT_NOK(DeprecatedAddFile(in_files));

  // These 2 files don't overlap with each other
  in_files = {generated_files[0], generated_files[2]};
  ASSERT_OK(DeprecatedAddFile(in_files));

  // These 2 files don't overlap with each other but overlap with keys in DB
  in_files = {generated_files[3], generated_files[7]};
  ASSERT_NOK(DeprecatedAddFile(in_files));

  // Files don't overlap and don't overlap with DB key range
  in_files = {generated_files[4], generated_files[6], generated_files[8]};
  ASSERT_OK(DeprecatedAddFile(in_files));

  for (int i = 0; i < 100; i++) {
    if (i % 20 <= 14) {
      ASSERT_EQ(Get(Key(i)), Key(i));
    } else {
      ASSERT_EQ(Get(Key(i)), "NOT_FOUND");
    }
  }
}

TEST_F(ExternalSSTFileTest, AddFileTrivialMoveBug) {
  Options options = CurrentOptions();
  options.num_levels = 3;
  options.IncreaseParallelism(20);
  DestroyAndReopen(options);

  ASSERT_OK(GenerateAndAddExternalFile(options, {1, 4}, 1));  // L3
  ASSERT_OK(GenerateAndAddExternalFile(options, {2, 3}, 2));  // L2

  ASSERT_OK(GenerateAndAddExternalFile(options, {10, 14}, 3));  // L3
  ASSERT_OK(GenerateAndAddExternalFile(options, {12, 13}, 4));  // L2

  ASSERT_OK(GenerateAndAddExternalFile(options, {20, 24}, 5));  // L3
  ASSERT_OK(GenerateAndAddExternalFile(options, {22, 23}, 6));  // L2

  ROCKSDB_NAMESPACE::SyncPoint::GetInstance()->SetCallBack(
      "CompactionJob::Run():Start", [&](void* /*arg*/) {
        // fit in L3 but will overlap with compaction so will be added
        // to L2 but a compaction will trivially move it to L3
        // and break LSM consistency
        static std::atomic<bool> called = {false};
        if (!called) {
          called = true;
          ASSERT_OK(dbfull()->SetOptions({{"max_bytes_for_level_base", "1"}}));
          ASSERT_OK(GenerateAndAddExternalFile(options, {15, 16}, 7));
        }
      });
  ROCKSDB_NAMESPACE::SyncPoint::GetInstance()->EnableProcessing();

  CompactRangeOptions cro;
  cro.exclusive_manual_compaction = false;
  ASSERT_OK(db_->CompactRange(cro, nullptr, nullptr));

  dbfull()->TEST_WaitForCompact();

  ROCKSDB_NAMESPACE::SyncPoint::GetInstance()->DisableProcessing();
}

TEST_F(ExternalSSTFileTest, CompactAddedFiles) {
  Options options = CurrentOptions();
  options.num_levels = 3;
  DestroyAndReopen(options);

  ASSERT_OK(GenerateAndAddExternalFile(options, {1, 10}, 1));  // L3
  ASSERT_OK(GenerateAndAddExternalFile(options, {2, 9}, 2));   // L2
  ASSERT_OK(GenerateAndAddExternalFile(options, {3, 8}, 3));   // L1
  ASSERT_OK(GenerateAndAddExternalFile(options, {4, 7}, 4));   // L0

  ASSERT_OK(db_->CompactRange(CompactRangeOptions(), nullptr, nullptr));
}

TEST_F(ExternalSSTFileTest, SstFileWriterNonSharedKeys) {
  Options options = CurrentOptions();
  DestroyAndReopen(options);
  std::string file_path = sst_files_dir_ + "/not_shared";
  SstFileWriter sst_file_writer(EnvOptions(), options);

  std::string suffix(100, 'X');
  ASSERT_OK(sst_file_writer.Open(file_path));
  ASSERT_OK(sst_file_writer.Put("A" + suffix, "VAL"));
  ASSERT_OK(sst_file_writer.Put("BB" + suffix, "VAL"));
  ASSERT_OK(sst_file_writer.Put("CC" + suffix, "VAL"));
  ASSERT_OK(sst_file_writer.Put("CXD" + suffix, "VAL"));
  ASSERT_OK(sst_file_writer.Put("CZZZ" + suffix, "VAL"));
  ASSERT_OK(sst_file_writer.Put("ZAAAX" + suffix, "VAL"));

  ASSERT_OK(sst_file_writer.Finish());
  ASSERT_OK(DeprecatedAddFile({file_path}));
}

TEST_F(ExternalSSTFileTest, WithUnorderedWrite) {
  SyncPoint::GetInstance()->DisableProcessing();
  SyncPoint::GetInstance()->LoadDependency(
      {{"DBImpl::WriteImpl:UnorderedWriteAfterWriteWAL",
        "ExternalSSTFileTest::WithUnorderedWrite:WaitWriteWAL"},
       {"DBImpl::WaitForPendingWrites:BeforeBlock",
        "DBImpl::WriteImpl:BeforeUnorderedWriteMemtable"}});
  SyncPoint::GetInstance()->SetCallBack(
      "DBImpl::IngestExternalFile:NeedFlush", [&](void* need_flush) {
        ASSERT_TRUE(*reinterpret_cast<bool*>(need_flush));
      });

  Options options = CurrentOptions();
  options.unordered_write = true;
  DestroyAndReopen(options);
  Put("foo", "v1");
  SyncPoint::GetInstance()->EnableProcessing();
  port::Thread writer([&]() { Put("bar", "v2"); });

  TEST_SYNC_POINT("ExternalSSTFileTest::WithUnorderedWrite:WaitWriteWAL");
  ASSERT_OK(GenerateAndAddExternalFile(options, {{"bar", "v3"}}, -1,
                                       true /* allow_global_seqno */));
  ASSERT_EQ(Get("bar"), "v3");

  writer.join();
  SyncPoint::GetInstance()->DisableProcessing();
  SyncPoint::GetInstance()->ClearAllCallBacks();
}

TEST_P(ExternalSSTFileTest, IngestFileWithGlobalSeqnoRandomized) {
  env_->skip_fsync_ = true;
  Options options = CurrentOptions();
  options.IncreaseParallelism(20);
  options.level0_slowdown_writes_trigger = 256;
  options.level0_stop_writes_trigger = 256;

  bool write_global_seqno = std::get<0>(GetParam());
  bool verify_checksums_before_ingest = std::get<1>(GetParam());
  for (int iter = 0; iter < 2; iter++) {
    bool write_to_memtable = (iter == 0);
    DestroyAndReopen(options);

    Random rnd(301);
    std::map<std::string, std::string> true_data;
    for (int i = 0; i < 500; i++) {
      std::vector<std::pair<std::string, std::string>> random_data;
      for (int j = 0; j < 100; j++) {
        std::string k = rnd.RandomString(rnd.Next() % 20);
        std::string v = rnd.RandomString(rnd.Next() % 50);
        random_data.emplace_back(k, v);
      }

      if (write_to_memtable && rnd.OneIn(4)) {
        // 25% of writes go through memtable
        for (auto& entry : random_data) {
          ASSERT_OK(Put(entry.first, entry.second));
          true_data[entry.first] = entry.second;
        }
      } else {
        ASSERT_OK(GenerateAndAddExternalFile(
            options, random_data, -1, true, write_global_seqno,
            verify_checksums_before_ingest, false, true, &true_data));
      }
    }
    size_t kcnt = 0;
    VerifyDBFromMap(true_data, &kcnt, false);
    db_->CompactRange(CompactRangeOptions(), nullptr, nullptr);
    VerifyDBFromMap(true_data, &kcnt, false);
  }
}

TEST_P(ExternalSSTFileTest, IngestFileWithGlobalSeqnoAssignedLevel) {
  Options options = CurrentOptions();
  options.num_levels = 5;
  options.disable_auto_compactions = true;
  DestroyAndReopen(options);
  std::vector<std::pair<std::string, std::string>> file_data;
  std::map<std::string, std::string> true_data;

  // Insert 100 -> 200 into the memtable
  for (int i = 100; i <= 200; i++) {
    ASSERT_OK(Put(Key(i), "memtable"));
    true_data[Key(i)] = "memtable";
  }

  // Insert 0 -> 20 using AddFile
  file_data.clear();
  for (int i = 0; i <= 20; i++) {
    file_data.emplace_back(Key(i), "L4");
  }
  bool write_global_seqno = std::get<0>(GetParam());
  bool verify_checksums_before_ingest = std::get<1>(GetParam());
  ASSERT_OK(GenerateAndAddExternalFile(
      options, file_data, -1, true, write_global_seqno,
      verify_checksums_before_ingest, false, false, &true_data));

  // This file don't overlap with anything in the DB, will go to L4
  ASSERT_EQ("0,0,0,0,1", FilesPerLevel());

  // Insert 80 -> 130 using AddFile
  file_data.clear();
  for (int i = 80; i <= 130; i++) {
    file_data.emplace_back(Key(i), "L0");
  }
  ASSERT_OK(GenerateAndAddExternalFile(
      options, file_data, -1, true, write_global_seqno,
      verify_checksums_before_ingest, false, false, &true_data));

  // This file overlap with the memtable, so it will flush it and add
  // it self to L0
  ASSERT_EQ("2,0,0,0,1", FilesPerLevel());

  // Insert 30 -> 50 using AddFile
  file_data.clear();
  for (int i = 30; i <= 50; i++) {
    file_data.emplace_back(Key(i), "L4");
  }
  ASSERT_OK(GenerateAndAddExternalFile(
      options, file_data, -1, true, write_global_seqno,
      verify_checksums_before_ingest, false, false, &true_data));

  // This file don't overlap with anything in the DB and fit in L4 as well
  ASSERT_EQ("2,0,0,0,2", FilesPerLevel());

  // Insert 10 -> 40 using AddFile
  file_data.clear();
  for (int i = 10; i <= 40; i++) {
    file_data.emplace_back(Key(i), "L3");
  }
  ASSERT_OK(GenerateAndAddExternalFile(
      options, file_data, -1, true, write_global_seqno,
      verify_checksums_before_ingest, false, false, &true_data));

  // This file overlap with files in L4, we will ingest it in L3
  ASSERT_EQ("2,0,0,1,2", FilesPerLevel());

  size_t kcnt = 0;
  VerifyDBFromMap(true_data, &kcnt, false);
}

TEST_P(ExternalSSTFileTest, IngestFileWithGlobalSeqnoMemtableFlush) {
  Options options = CurrentOptions();
  DestroyAndReopen(options);
  uint64_t entries_in_memtable;
  std::map<std::string, std::string> true_data;

  for (int k : {10, 20, 40, 80}) {
    ASSERT_OK(Put(Key(k), "memtable"));
    true_data[Key(k)] = "memtable";
  }
  db_->GetIntProperty(DB::Properties::kNumEntriesActiveMemTable,
                      &entries_in_memtable);
  ASSERT_GE(entries_in_memtable, 1);

  bool write_global_seqno = std::get<0>(GetParam());
  bool verify_checksums_before_ingest = std::get<1>(GetParam());
  // No need for flush
  ASSERT_OK(GenerateAndAddExternalFile(
      options, {90, 100, 110}, -1, true, write_global_seqno,
      verify_checksums_before_ingest, false, false, &true_data));
  db_->GetIntProperty(DB::Properties::kNumEntriesActiveMemTable,
                      &entries_in_memtable);
  ASSERT_GE(entries_in_memtable, 1);

  // This file will flush the memtable
  ASSERT_OK(GenerateAndAddExternalFile(
      options, {19, 20, 21}, -1, true, write_global_seqno,
      verify_checksums_before_ingest, false, false, &true_data));
  db_->GetIntProperty(DB::Properties::kNumEntriesActiveMemTable,
                      &entries_in_memtable);
  ASSERT_EQ(entries_in_memtable, 0);

  for (int k : {200, 201, 205, 206}) {
    ASSERT_OK(Put(Key(k), "memtable"));
    true_data[Key(k)] = "memtable";
  }
  db_->GetIntProperty(DB::Properties::kNumEntriesActiveMemTable,
                      &entries_in_memtable);
  ASSERT_GE(entries_in_memtable, 1);

  // No need for flush, this file keys fit between the memtable keys
  ASSERT_OK(GenerateAndAddExternalFile(
      options, {202, 203, 204}, -1, true, write_global_seqno,
      verify_checksums_before_ingest, false, false, &true_data));
  db_->GetIntProperty(DB::Properties::kNumEntriesActiveMemTable,
                      &entries_in_memtable);
  ASSERT_GE(entries_in_memtable, 1);

  // This file will flush the memtable
  ASSERT_OK(GenerateAndAddExternalFile(
      options, {206, 207}, -1, true, write_global_seqno,
      verify_checksums_before_ingest, false, false, &true_data));
  db_->GetIntProperty(DB::Properties::kNumEntriesActiveMemTable,
                      &entries_in_memtable);
  ASSERT_EQ(entries_in_memtable, 0);

  size_t kcnt = 0;
  VerifyDBFromMap(true_data, &kcnt, false);
}

TEST_P(ExternalSSTFileTest, L0SortingIssue) {
  Options options = CurrentOptions();
  options.num_levels = 2;
  DestroyAndReopen(options);
  std::map<std::string, std::string> true_data;

  ASSERT_OK(Put(Key(1), "memtable"));
  ASSERT_OK(Put(Key(10), "memtable"));

  bool write_global_seqno = std::get<0>(GetParam());
  bool verify_checksums_before_ingest = std::get<1>(GetParam());
  // No Flush needed, No global seqno needed, Ingest in L1
  ASSERT_OK(
      GenerateAndAddExternalFile(options, {7, 8}, -1, true, write_global_seqno,
                                 verify_checksums_before_ingest, false, false));
  // No Flush needed, but need a global seqno, Ingest in L0
  ASSERT_OK(
      GenerateAndAddExternalFile(options, {7, 8}, -1, true, write_global_seqno,
                                 verify_checksums_before_ingest, false, false));
  printf("%s\n", FilesPerLevel().c_str());

  // Overwrite what we added using external files
  ASSERT_OK(Put(Key(7), "memtable"));
  ASSERT_OK(Put(Key(8), "memtable"));

  // Read values from memtable
  ASSERT_EQ(Get(Key(7)), "memtable");
  ASSERT_EQ(Get(Key(8)), "memtable");

  // Flush and read from L0
  ASSERT_OK(Flush());
  printf("%s\n", FilesPerLevel().c_str());
  ASSERT_EQ(Get(Key(7)), "memtable");
  ASSERT_EQ(Get(Key(8)), "memtable");
}

TEST_F(ExternalSSTFileTest, CompactionDeadlock) {
  Options options = CurrentOptions();
  options.num_levels = 2;
  options.level0_file_num_compaction_trigger = 4;
  options.level0_slowdown_writes_trigger = 4;
  options.level0_stop_writes_trigger = 4;
  DestroyAndReopen(options);

  // atomic conter of currently running bg threads
  std::atomic<int> running_threads(0);

  ROCKSDB_NAMESPACE::SyncPoint::GetInstance()->LoadDependency({
      {"DBImpl::DelayWrite:Wait", "ExternalSSTFileTest::DeadLock:0"},
      {"ExternalSSTFileTest::DeadLock:1", "DBImpl::AddFile:Start"},
      {"DBImpl::AddFile:MutexLock", "ExternalSSTFileTest::DeadLock:2"},
      {"ExternalSSTFileTest::DeadLock:3", "BackgroundCallCompaction:0"},
  });
  ROCKSDB_NAMESPACE::SyncPoint::GetInstance()->EnableProcessing();

  // Start ingesting and extrnal file in the background
  ROCKSDB_NAMESPACE::port::Thread bg_ingest_file([&]() {
    running_threads += 1;
    ASSERT_OK(GenerateAndAddExternalFile(options, {5, 6}));
    running_threads -= 1;
  });

  ASSERT_OK(Put(Key(1), "memtable"));
  ASSERT_OK(Flush());

  ASSERT_OK(Put(Key(2), "memtable"));
  ASSERT_OK(Flush());

  ASSERT_OK(Put(Key(3), "memtable"));
  ASSERT_OK(Flush());

  ASSERT_OK(Put(Key(4), "memtable"));
  ASSERT_OK(Flush());

  // This thread will try to insert into the memtable but since we have 4 L0
  // files this thread will be blocked and hold the writer thread
  ROCKSDB_NAMESPACE::port::Thread bg_block_put([&]() {
    running_threads += 1;
    ASSERT_OK(Put(Key(10), "memtable"));
    running_threads -= 1;
  });

  // Make sure DelayWrite is called first
  TEST_SYNC_POINT("ExternalSSTFileTest::DeadLock:0");

  // `DBImpl::AddFile:Start` will wait until we be here
  TEST_SYNC_POINT("ExternalSSTFileTest::DeadLock:1");

  // Wait for IngestExternalFile() to start and aquire mutex
  TEST_SYNC_POINT("ExternalSSTFileTest::DeadLock:2");

  // Now let compaction start
  TEST_SYNC_POINT("ExternalSSTFileTest::DeadLock:3");

  // Wait for max 5 seconds, if we did not finish all bg threads
  // then we hit the deadlock bug
  for (int i = 0; i < 10; i++) {
    if (running_threads.load() == 0) {
      break;
    }
    env_->SleepForMicroseconds(500000);
  }

  ASSERT_EQ(running_threads.load(), 0);

  bg_ingest_file.join();
  bg_block_put.join();
}

TEST_F(ExternalSSTFileTest, DirtyExit) {
  Options options = CurrentOptions();
  DestroyAndReopen(options);
  std::string file_path = sst_files_dir_ + "/dirty_exit";
  std::unique_ptr<SstFileWriter> sst_file_writer;

  // Destruct SstFileWriter without calling Finish()
  sst_file_writer.reset(new SstFileWriter(EnvOptions(), options));
  ASSERT_OK(sst_file_writer->Open(file_path));
  sst_file_writer.reset();

  // Destruct SstFileWriter with a failing Finish
  sst_file_writer.reset(new SstFileWriter(EnvOptions(), options));
  ASSERT_OK(sst_file_writer->Open(file_path));
  ASSERT_NOK(sst_file_writer->Finish());
}

TEST_F(ExternalSSTFileTest, FileWithCFInfo) {
  Options options = CurrentOptions();
  CreateAndReopenWithCF({"koko", "toto"}, options);

  SstFileWriter sfw_default(EnvOptions(), options, handles_[0]);
  SstFileWriter sfw_cf1(EnvOptions(), options, handles_[1]);
  SstFileWriter sfw_cf2(EnvOptions(), options, handles_[2]);
  SstFileWriter sfw_unknown(EnvOptions(), options);

  // default_cf.sst
  const std::string cf_default_sst = sst_files_dir_ + "/default_cf.sst";
  ASSERT_OK(sfw_default.Open(cf_default_sst));
  ASSERT_OK(sfw_default.Put("K1", "V1"));
  ASSERT_OK(sfw_default.Put("K2", "V2"));
  ASSERT_OK(sfw_default.Finish());

  // cf1.sst
  const std::string cf1_sst = sst_files_dir_ + "/cf1.sst";
  ASSERT_OK(sfw_cf1.Open(cf1_sst));
  ASSERT_OK(sfw_cf1.Put("K3", "V1"));
  ASSERT_OK(sfw_cf1.Put("K4", "V2"));
  ASSERT_OK(sfw_cf1.Finish());

  // cf_unknown.sst
  const std::string unknown_sst = sst_files_dir_ + "/cf_unknown.sst";
  ASSERT_OK(sfw_unknown.Open(unknown_sst));
  ASSERT_OK(sfw_unknown.Put("K5", "V1"));
  ASSERT_OK(sfw_unknown.Put("K6", "V2"));
  ASSERT_OK(sfw_unknown.Finish());

  IngestExternalFileOptions ifo;

  // SST CF don't match
  ASSERT_NOK(db_->IngestExternalFile(handles_[0], {cf1_sst}, ifo));
  // SST CF don't match
  ASSERT_NOK(db_->IngestExternalFile(handles_[2], {cf1_sst}, ifo));
  // SST CF match
  ASSERT_OK(db_->IngestExternalFile(handles_[1], {cf1_sst}, ifo));

  // SST CF don't match
  ASSERT_NOK(db_->IngestExternalFile(handles_[1], {cf_default_sst}, ifo));
  // SST CF don't match
  ASSERT_NOK(db_->IngestExternalFile(handles_[2], {cf_default_sst}, ifo));
  // SST CF match
  ASSERT_OK(db_->IngestExternalFile(handles_[0], {cf_default_sst}, ifo));

  // SST CF unknown
  ASSERT_OK(db_->IngestExternalFile(handles_[1], {unknown_sst}, ifo));
  // SST CF unknown
  ASSERT_OK(db_->IngestExternalFile(handles_[2], {unknown_sst}, ifo));
  // SST CF unknown
  ASSERT_OK(db_->IngestExternalFile(handles_[0], {unknown_sst}, ifo));

  // Cannot ingest a file into a dropped CF
  ASSERT_OK(db_->DropColumnFamily(handles_[1]));
  ASSERT_NOK(db_->IngestExternalFile(handles_[1], {unknown_sst}, ifo));

  // CF was not dropped, ok to Ingest
  ASSERT_OK(db_->IngestExternalFile(handles_[2], {unknown_sst}, ifo));
}

/*
 * Test and verify the functionality of ingestion_options.move_files and
 * ingestion_options.failed_move_fall_back_to_copy
 */
TEST_P(ExternSSTFileLinkFailFallbackTest, LinkFailFallBackExternalSst) {
  const bool fail_link = std::get<0>(GetParam());
  const bool failed_move_fall_back_to_copy = std::get<1>(GetParam());
  test_env_->set_fail_link(fail_link);
  const EnvOptions env_options;
  DestroyAndReopen(options_);
  const int kNumKeys = 10000;
  IngestExternalFileOptions ifo;
  ifo.move_files = true;
  ifo.failed_move_fall_back_to_copy = failed_move_fall_back_to_copy;

  std::string file_path = sst_files_dir_ + "file1.sst";
  // Create SstFileWriter for default column family
  SstFileWriter sst_file_writer(env_options, options_);
  ASSERT_OK(sst_file_writer.Open(file_path));
  for (int i = 0; i < kNumKeys; i++) {
    ASSERT_OK(sst_file_writer.Put(Key(i), Key(i) + "_value"));
  }
  ASSERT_OK(sst_file_writer.Finish());
  uint64_t file_size = 0;
  ASSERT_OK(env_->GetFileSize(file_path, &file_size));

  bool copyfile = false;
  ROCKSDB_NAMESPACE::SyncPoint::GetInstance()->SetCallBack(
      "ExternalSstFileIngestionJob::Prepare:CopyFile",
      [&](void* /* arg */) { copyfile = true; });
  ROCKSDB_NAMESPACE::SyncPoint::GetInstance()->EnableProcessing();

  const Status s = db_->IngestExternalFile({file_path}, ifo);

  ColumnFamilyHandleImpl* cfh =
      static_cast<ColumnFamilyHandleImpl*>(dbfull()->DefaultColumnFamily());
  ColumnFamilyData* cfd = cfh->cfd();
  const InternalStats* internal_stats_ptr = cfd->internal_stats();
  const std::vector<InternalStats::CompactionStats>& comp_stats =
      internal_stats_ptr->TEST_GetCompactionStats();
  uint64_t bytes_copied = 0;
  uint64_t bytes_moved = 0;
  for (const auto& stats : comp_stats) {
    bytes_copied += stats.bytes_written;
    bytes_moved += stats.bytes_moved;
  }

  if (!fail_link) {
    // Link operation succeeds. External SST should be moved.
    ASSERT_OK(s);
    ASSERT_EQ(0, bytes_copied);
    ASSERT_EQ(file_size, bytes_moved);
    ASSERT_FALSE(copyfile);
  } else {
    // Link operation fails.
    ASSERT_EQ(0, bytes_moved);
    if (failed_move_fall_back_to_copy) {
      ASSERT_OK(s);
      // Copy file is true since a failed link falls back to copy file.
      ASSERT_TRUE(copyfile);
      ASSERT_EQ(file_size, bytes_copied);
    } else {
      ASSERT_TRUE(s.IsNotSupported());
      // Copy file is false since a failed link does not fall back to copy file.
      ASSERT_FALSE(copyfile);
      ASSERT_EQ(0, bytes_copied);
    }
  }
  ROCKSDB_NAMESPACE::SyncPoint::GetInstance()->DisableProcessing();
}

class TestIngestExternalFileListener : public EventListener {
 public:
  void OnExternalFileIngested(DB* /*db*/,
                              const ExternalFileIngestionInfo& info) override {
    ingested_files.push_back(info);
  }

  std::vector<ExternalFileIngestionInfo> ingested_files;
};

TEST_P(ExternalSSTFileTest, IngestionListener) {
  Options options = CurrentOptions();
  TestIngestExternalFileListener* listener =
      new TestIngestExternalFileListener();
  options.listeners.emplace_back(listener);
  CreateAndReopenWithCF({"koko", "toto"}, options);

  bool write_global_seqno = std::get<0>(GetParam());
  bool verify_checksums_before_ingest = std::get<1>(GetParam());
  // Ingest into default cf
  ASSERT_OK(GenerateAndAddExternalFile(
      options, {1, 2}, -1, true, write_global_seqno,
      verify_checksums_before_ingest, false, true, nullptr, handles_[0]));
  ASSERT_EQ(listener->ingested_files.size(), 1);
  ASSERT_EQ(listener->ingested_files.back().cf_name, "default");
  ASSERT_EQ(listener->ingested_files.back().global_seqno, 0);
  ASSERT_EQ(listener->ingested_files.back().table_properties.column_family_id,
            0);
  ASSERT_EQ(listener->ingested_files.back().table_properties.column_family_name,
            "default");

  // Ingest into cf1
  ASSERT_OK(GenerateAndAddExternalFile(
      options, {1, 2}, -1, true, write_global_seqno,
      verify_checksums_before_ingest, false, true, nullptr, handles_[1]));
  ASSERT_EQ(listener->ingested_files.size(), 2);
  ASSERT_EQ(listener->ingested_files.back().cf_name, "koko");
  ASSERT_EQ(listener->ingested_files.back().global_seqno, 0);
  ASSERT_EQ(listener->ingested_files.back().table_properties.column_family_id,
            1);
  ASSERT_EQ(listener->ingested_files.back().table_properties.column_family_name,
            "koko");

  // Ingest into cf2
  ASSERT_OK(GenerateAndAddExternalFile(
      options, {1, 2}, -1, true, write_global_seqno,
      verify_checksums_before_ingest, false, true, nullptr, handles_[2]));
  ASSERT_EQ(listener->ingested_files.size(), 3);
  ASSERT_EQ(listener->ingested_files.back().cf_name, "toto");
  ASSERT_EQ(listener->ingested_files.back().global_seqno, 0);
  ASSERT_EQ(listener->ingested_files.back().table_properties.column_family_id,
            2);
  ASSERT_EQ(listener->ingested_files.back().table_properties.column_family_name,
            "toto");
}

TEST_F(ExternalSSTFileTest, SnapshotInconsistencyBug) {
  Options options = CurrentOptions();
  DestroyAndReopen(options);
  const int kNumKeys = 10000;

  // Insert keys using normal path and take a snapshot
  for (int i = 0; i < kNumKeys; i++) {
    ASSERT_OK(Put(Key(i), Key(i) + "_V1"));
  }
  const Snapshot* snap = db_->GetSnapshot();

  // Overwrite all keys using IngestExternalFile
  std::string sst_file_path = sst_files_dir_ + "file1.sst";
  SstFileWriter sst_file_writer(EnvOptions(), options);
  ASSERT_OK(sst_file_writer.Open(sst_file_path));
  for (int i = 0; i < kNumKeys; i++) {
    ASSERT_OK(sst_file_writer.Put(Key(i), Key(i) + "_V2"));
  }
  ASSERT_OK(sst_file_writer.Finish());

  IngestExternalFileOptions ifo;
  ifo.move_files = true;
  ASSERT_OK(db_->IngestExternalFile({sst_file_path}, ifo));

  for (int i = 0; i < kNumKeys; i++) {
    ASSERT_EQ(Get(Key(i), snap), Key(i) + "_V1");
    ASSERT_EQ(Get(Key(i)), Key(i) + "_V2");
  }

  db_->ReleaseSnapshot(snap);
}

TEST_P(ExternalSSTFileTest, IngestBehind) {
  Options options = CurrentOptions();
  options.compaction_style = kCompactionStyleUniversal;
  options.num_levels = 3;
  options.disable_auto_compactions = false;
  DestroyAndReopen(options);
  std::vector<std::pair<std::string, std::string>> file_data;
  std::map<std::string, std::string> true_data;

  // Insert 100 -> 200 into the memtable
  for (int i = 100; i <= 200; i++) {
    ASSERT_OK(Put(Key(i), "memtable"));
    true_data[Key(i)] = "memtable";
  }

  // Insert 100 -> 200 using IngestExternalFile
  file_data.clear();
  for (int i = 0; i <= 20; i++) {
    file_data.emplace_back(Key(i), "ingest_behind");
  }

  bool allow_global_seqno = true;
  bool ingest_behind = true;
  bool write_global_seqno = std::get<0>(GetParam());
  bool verify_checksums_before_ingest = std::get<1>(GetParam());

  // Can't ingest behind since allow_ingest_behind isn't set to true
  ASSERT_NOK(GenerateAndAddExternalFile(
      options, file_data, -1, allow_global_seqno, write_global_seqno,
      verify_checksums_before_ingest, ingest_behind, false /*sort_data*/,
      &true_data));

  options.allow_ingest_behind = true;
  // check that we still can open the DB, as num_levels should be
  // sanitized to 3
  options.num_levels = 2;
  DestroyAndReopen(options);

  options.num_levels = 3;
  DestroyAndReopen(options);
  // Insert 100 -> 200 into the memtable
  for (int i = 100; i <= 200; i++) {
    ASSERT_OK(Put(Key(i), "memtable"));
    true_data[Key(i)] = "memtable";
  }
  db_->CompactRange(CompactRangeOptions(), nullptr, nullptr);
  // Universal picker should go at second from the bottom level
  ASSERT_EQ("0,1", FilesPerLevel());
  ASSERT_OK(GenerateAndAddExternalFile(
      options, file_data, -1, allow_global_seqno, write_global_seqno,
      verify_checksums_before_ingest, true /*ingest_behind*/,
      false /*sort_data*/, &true_data));
  ASSERT_EQ("0,1,1", FilesPerLevel());
  // this time ingest should fail as the file doesn't fit to the bottom level
  ASSERT_NOK(GenerateAndAddExternalFile(
      options, file_data, -1, allow_global_seqno, write_global_seqno,
      verify_checksums_before_ingest, true /*ingest_behind*/,
      false /*sort_data*/, &true_data));
  ASSERT_EQ("0,1,1", FilesPerLevel());
  db_->CompactRange(CompactRangeOptions(), nullptr, nullptr);
  // bottom level should be empty
  ASSERT_EQ("0,1", FilesPerLevel());

  size_t kcnt = 0;
  VerifyDBFromMap(true_data, &kcnt, false);
}

TEST_F(ExternalSSTFileTest, SkipBloomFilter) {
  Options options = CurrentOptions();

  BlockBasedTableOptions table_options;
  table_options.filter_policy.reset(NewBloomFilterPolicy(10));
  table_options.cache_index_and_filter_blocks = true;
  options.table_factory.reset(NewBlockBasedTableFactory(table_options));


  // Create external SST file and include bloom filters
  options.statistics = ROCKSDB_NAMESPACE::CreateDBStatistics();
  DestroyAndReopen(options);
  {
    std::string file_path = sst_files_dir_ + "sst_with_bloom.sst";
    SstFileWriter sst_file_writer(EnvOptions(), options);
    ASSERT_OK(sst_file_writer.Open(file_path));
    ASSERT_OK(sst_file_writer.Put("Key1", "Value1"));
    ASSERT_OK(sst_file_writer.Finish());

    ASSERT_OK(
        db_->IngestExternalFile({file_path}, IngestExternalFileOptions()));

    ASSERT_EQ(Get("Key1"), "Value1");
    ASSERT_GE(
        options.statistics->getTickerCount(Tickers::BLOCK_CACHE_FILTER_ADD), 1);
  }

  // Create external SST file but skip bloom filters
  options.statistics = ROCKSDB_NAMESPACE::CreateDBStatistics();
  DestroyAndReopen(options);
  {
    std::string file_path = sst_files_dir_ + "sst_with_no_bloom.sst";
    SstFileWriter sst_file_writer(EnvOptions(), options, nullptr, true,
                                  Env::IOPriority::IO_TOTAL,
                                  true /* skip_filters */);
    ASSERT_OK(sst_file_writer.Open(file_path));
    ASSERT_OK(sst_file_writer.Put("Key1", "Value1"));
    ASSERT_OK(sst_file_writer.Finish());

    ASSERT_OK(
        db_->IngestExternalFile({file_path}, IngestExternalFileOptions()));

    ASSERT_EQ(Get("Key1"), "Value1");
    ASSERT_EQ(
        options.statistics->getTickerCount(Tickers::BLOCK_CACHE_FILTER_ADD), 0);
  }
}

TEST_F(ExternalSSTFileTest, IngestFileWrittenWithCompressionDictionary) {
  if (!ZSTD_Supported()) {
    return;
  }
  const int kNumEntries = 1 << 10;
  const int kNumBytesPerEntry = 1 << 10;
  Options options = CurrentOptions();
  options.compression = kZSTD;
  options.compression_opts.max_dict_bytes = 1 << 14;        // 16KB
  options.compression_opts.zstd_max_train_bytes = 1 << 18;  // 256KB
  DestroyAndReopen(options);

  std::atomic<int> num_compression_dicts(0);
  ROCKSDB_NAMESPACE::SyncPoint::GetInstance()->SetCallBack(
      "BlockBasedTableBuilder::WriteCompressionDictBlock:RawDict",
      [&](void* /* arg */) { ++num_compression_dicts; });
  ROCKSDB_NAMESPACE::SyncPoint::GetInstance()->EnableProcessing();

  Random rnd(301);
  std::vector<std::pair<std::string, std::string>> random_data;
  for (int i = 0; i < kNumEntries; i++) {
    std::string val = rnd.RandomString(kNumBytesPerEntry);
    random_data.emplace_back(Key(i), std::move(val));
  }
  ASSERT_OK(GenerateAndAddExternalFile(options, std::move(random_data)));
  ASSERT_EQ(1, num_compression_dicts);
}

// Very slow, not worth the cost to run regularly
TEST_F(ExternalSSTFileTest, DISABLED_HugeBlockChecksum) {
  int max_checksum = static_cast<int>(kxxHash64);
  for (int i = 0; i <= max_checksum; ++i) {
    BlockBasedTableOptions table_options;
    table_options.checksum = static_cast<ChecksumType>(i);
    Options options = CurrentOptions();
    options.table_factory.reset(NewBlockBasedTableFactory(table_options));

    SstFileWriter sst_file_writer(EnvOptions(), options);

    // 2^32 - 1, will lead to data block with more than 2^32 bytes
    size_t huge_size = port::kMaxUint32;

    std::string f = sst_files_dir_ + "f.sst";
    ASSERT_OK(sst_file_writer.Open(f));
    {
      Random64 r(123);
      std::string huge(huge_size, 0);
      for (size_t j = 0; j + 7 < huge_size; j += 8) {
        EncodeFixed64(&huge[j], r.Next());
      }
      ASSERT_OK(sst_file_writer.Put("Huge", huge));
    }

    ExternalSstFileInfo f_info;
    ASSERT_OK(sst_file_writer.Finish(&f_info));
    ASSERT_GT(f_info.file_size, uint64_t{huge_size} + 10);

    SstFileReader sst_file_reader(options);
    ASSERT_OK(sst_file_reader.Open(f));
    ASSERT_OK(sst_file_reader.VerifyChecksum());
  }
}

TEST_P(ExternalSSTFileTest, IngestFilesIntoMultipleColumnFamilies_Success) {
  std::unique_ptr<FaultInjectionTestEnv> fault_injection_env(
      new FaultInjectionTestEnv(env_));
  Options options = CurrentOptions();
  options.env = fault_injection_env.get();
  CreateAndReopenWithCF({"pikachu", "eevee"}, options);
  std::vector<ColumnFamilyHandle*> column_families;
  column_families.push_back(handles_[0]);
  column_families.push_back(handles_[1]);
  column_families.push_back(handles_[2]);
  std::vector<IngestExternalFileOptions> ifos(column_families.size());
  for (auto& ifo : ifos) {
    ifo.allow_global_seqno = true;  // Always allow global_seqno
    // May or may not write global_seqno
    ifo.write_global_seqno = std::get<0>(GetParam());
    // Whether to verify checksums before ingestion
    ifo.verify_checksums_before_ingest = std::get<1>(GetParam());
  }
  std::vector<std::vector<std::pair<std::string, std::string>>> data;
  data.push_back(
      {std::make_pair("foo1", "fv1"), std::make_pair("foo2", "fv2")});
  data.push_back(
      {std::make_pair("bar1", "bv1"), std::make_pair("bar2", "bv2")});
  data.push_back(
      {std::make_pair("bar3", "bv3"), std::make_pair("bar4", "bv4")});

  // Resize the true_data vector upon construction to avoid re-alloc
  std::vector<std::map<std::string, std::string>> true_data(
      column_families.size());
  Status s = GenerateAndAddExternalFiles(options, column_families, ifos, data,
                                         -1, true, true_data);
  ASSERT_OK(s);
  Close();
  ReopenWithColumnFamilies({kDefaultColumnFamilyName, "pikachu", "eevee"},
                           options);
  ASSERT_EQ(3, handles_.size());
  int cf = 0;
  for (const auto& verify_map : true_data) {
    for (const auto& elem : verify_map) {
      const std::string& key = elem.first;
      const std::string& value = elem.second;
      ASSERT_EQ(value, Get(cf, key));
    }
    ++cf;
  }
  Close();
  Destroy(options, true /* delete_cf_paths */);
}

TEST_P(ExternalSSTFileTest,
       IngestFilesIntoMultipleColumnFamilies_NoMixedStateWithSnapshot) {
  std::unique_ptr<FaultInjectionTestEnv> fault_injection_env(
      new FaultInjectionTestEnv(env_));
  SyncPoint::GetInstance()->DisableProcessing();
  SyncPoint::GetInstance()->ClearAllCallBacks();
  SyncPoint::GetInstance()->LoadDependency({
      {"DBImpl::IngestExternalFiles:InstallSVForFirstCF:0",
       "ExternalSSTFileTest::IngestFilesIntoMultipleColumnFamilies_MixedState:"
       "BeforeRead"},
      {"ExternalSSTFileTest::IngestFilesIntoMultipleColumnFamilies_MixedState:"
       "AfterRead",
       "DBImpl::IngestExternalFiles:InstallSVForFirstCF:1"},
  });
  SyncPoint::GetInstance()->EnableProcessing();

  Options options = CurrentOptions();
  options.env = fault_injection_env.get();
  CreateAndReopenWithCF({"pikachu", "eevee"}, options);
  const std::vector<std::map<std::string, std::string>> data_before_ingestion =
      {{{"foo1", "fv1_0"}, {"foo2", "fv2_0"}, {"foo3", "fv3_0"}},
       {{"bar1", "bv1_0"}, {"bar2", "bv2_0"}, {"bar3", "bv3_0"}},
       {{"bar4", "bv4_0"}, {"bar5", "bv5_0"}, {"bar6", "bv6_0"}}};
  for (size_t i = 0; i != handles_.size(); ++i) {
    int cf = static_cast<int>(i);
    const auto& orig_data = data_before_ingestion[i];
    for (const auto& kv : orig_data) {
      ASSERT_OK(Put(cf, kv.first, kv.second));
    }
    ASSERT_OK(Flush(cf));
  }

  std::vector<ColumnFamilyHandle*> column_families;
  column_families.push_back(handles_[0]);
  column_families.push_back(handles_[1]);
  column_families.push_back(handles_[2]);
  std::vector<IngestExternalFileOptions> ifos(column_families.size());
  for (auto& ifo : ifos) {
    ifo.allow_global_seqno = true;  // Always allow global_seqno
    // May or may not write global_seqno
    ifo.write_global_seqno = std::get<0>(GetParam());
    // Whether to verify checksums before ingestion
    ifo.verify_checksums_before_ingest = std::get<1>(GetParam());
  }
  std::vector<std::vector<std::pair<std::string, std::string>>> data;
  data.push_back(
      {std::make_pair("foo1", "fv1"), std::make_pair("foo2", "fv2")});
  data.push_back(
      {std::make_pair("bar1", "bv1"), std::make_pair("bar2", "bv2")});
  data.push_back(
      {std::make_pair("bar3", "bv3"), std::make_pair("bar4", "bv4")});
  // Resize the true_data vector upon construction to avoid re-alloc
  std::vector<std::map<std::string, std::string>> true_data(
      column_families.size());
  // Take snapshot before ingestion starts
  ReadOptions read_opts;
  read_opts.total_order_seek = true;
  read_opts.snapshot = dbfull()->GetSnapshot();
  std::vector<Iterator*> iters(handles_.size());

  // Range scan checks first kv of each CF before ingestion starts.
  for (size_t i = 0; i != handles_.size(); ++i) {
    iters[i] = dbfull()->NewIterator(read_opts, handles_[i]);
    iters[i]->SeekToFirst();
    ASSERT_TRUE(iters[i]->Valid());
    const std::string& key = iters[i]->key().ToString();
    const std::string& value = iters[i]->value().ToString();
    const std::map<std::string, std::string>& orig_data =
        data_before_ingestion[i];
    std::map<std::string, std::string>::const_iterator it = orig_data.find(key);
    ASSERT_NE(orig_data.end(), it);
    ASSERT_EQ(it->second, value);
    iters[i]->Next();
  }
  port::Thread ingest_thread([&]() {
    ASSERT_OK(GenerateAndAddExternalFiles(options, column_families, ifos, data,
                                          -1, true, true_data));
  });
  TEST_SYNC_POINT(
      "ExternalSSTFileTest::IngestFilesIntoMultipleColumnFamilies_MixedState:"
      "BeforeRead");
  // Should see only data before ingestion
  for (size_t i = 0; i != handles_.size(); ++i) {
    const auto& orig_data = data_before_ingestion[i];
    for (; iters[i]->Valid(); iters[i]->Next()) {
      const std::string& key = iters[i]->key().ToString();
      const std::string& value = iters[i]->value().ToString();
      std::map<std::string, std::string>::const_iterator it =
          orig_data.find(key);
      ASSERT_NE(orig_data.end(), it);
      ASSERT_EQ(it->second, value);
    }
  }
  TEST_SYNC_POINT(
      "ExternalSSTFileTest::IngestFilesIntoMultipleColumnFamilies_MixedState:"
      "AfterRead");
  ingest_thread.join();
  for (auto* iter : iters) {
    delete iter;
  }
  iters.clear();
  dbfull()->ReleaseSnapshot(read_opts.snapshot);

  Close();
  ReopenWithColumnFamilies({kDefaultColumnFamilyName, "pikachu", "eevee"},
                           options);
  // Should see consistent state after ingestion for all column families even
  // without snapshot.
  ASSERT_EQ(3, handles_.size());
  int cf = 0;
  for (const auto& verify_map : true_data) {
    for (const auto& elem : verify_map) {
      const std::string& key = elem.first;
      const std::string& value = elem.second;
      ASSERT_EQ(value, Get(cf, key));
    }
    ++cf;
  }
  Close();
  Destroy(options, true /* delete_cf_paths */);
}

TEST_P(ExternalSSTFileTest, IngestFilesIntoMultipleColumnFamilies_PrepareFail) {
  std::unique_ptr<FaultInjectionTestEnv> fault_injection_env(
      new FaultInjectionTestEnv(env_));
  Options options = CurrentOptions();
  options.env = fault_injection_env.get();
  SyncPoint::GetInstance()->DisableProcessing();
  SyncPoint::GetInstance()->ClearAllCallBacks();
  SyncPoint::GetInstance()->LoadDependency({
      {"DBImpl::IngestExternalFiles:BeforeLastJobPrepare:0",
       "ExternalSSTFileTest::IngestFilesIntoMultipleColumnFamilies_PrepareFail:"
       "0"},
      {"ExternalSSTFileTest::IngestFilesIntoMultipleColumnFamilies:PrepareFail:"
       "1",
       "DBImpl::IngestExternalFiles:BeforeLastJobPrepare:1"},
  });
  SyncPoint::GetInstance()->EnableProcessing();
  CreateAndReopenWithCF({"pikachu", "eevee"}, options);
  std::vector<ColumnFamilyHandle*> column_families;
  column_families.push_back(handles_[0]);
  column_families.push_back(handles_[1]);
  column_families.push_back(handles_[2]);
  std::vector<IngestExternalFileOptions> ifos(column_families.size());
  for (auto& ifo : ifos) {
    ifo.allow_global_seqno = true;  // Always allow global_seqno
    // May or may not write global_seqno
    ifo.write_global_seqno = std::get<0>(GetParam());
    // Whether to verify block checksums before ingest
    ifo.verify_checksums_before_ingest = std::get<1>(GetParam());
  }
  std::vector<std::vector<std::pair<std::string, std::string>>> data;
  data.push_back(
      {std::make_pair("foo1", "fv1"), std::make_pair("foo2", "fv2")});
  data.push_back(
      {std::make_pair("bar1", "bv1"), std::make_pair("bar2", "bv2")});
  data.push_back(
      {std::make_pair("bar3", "bv3"), std::make_pair("bar4", "bv4")});

  // Resize the true_data vector upon construction to avoid re-alloc
  std::vector<std::map<std::string, std::string>> true_data(
      column_families.size());
  port::Thread ingest_thread([&]() {
    Status s = GenerateAndAddExternalFiles(options, column_families, ifos, data,
                                           -1, true, true_data);
    ASSERT_NOK(s);
  });
  TEST_SYNC_POINT(
      "ExternalSSTFileTest::IngestFilesIntoMultipleColumnFamilies_PrepareFail:"
      "0");
  fault_injection_env->SetFilesystemActive(false);
  TEST_SYNC_POINT(
      "ExternalSSTFileTest::IngestFilesIntoMultipleColumnFamilies:PrepareFail:"
      "1");
  ingest_thread.join();

  fault_injection_env->SetFilesystemActive(true);
  Close();
  ReopenWithColumnFamilies({kDefaultColumnFamilyName, "pikachu", "eevee"},
                           options);
  ASSERT_EQ(3, handles_.size());
  int cf = 0;
  for (const auto& verify_map : true_data) {
    for (const auto& elem : verify_map) {
      const std::string& key = elem.first;
      ASSERT_EQ("NOT_FOUND", Get(cf, key));
    }
    ++cf;
  }
  Close();
  Destroy(options, true /* delete_cf_paths */);
}

TEST_P(ExternalSSTFileTest, IngestFilesIntoMultipleColumnFamilies_CommitFail) {
  std::unique_ptr<FaultInjectionTestEnv> fault_injection_env(
      new FaultInjectionTestEnv(env_));
  Options options = CurrentOptions();
  options.env = fault_injection_env.get();
  SyncPoint::GetInstance()->DisableProcessing();
  SyncPoint::GetInstance()->ClearAllCallBacks();
  SyncPoint::GetInstance()->LoadDependency({
      {"DBImpl::IngestExternalFiles:BeforeJobsRun:0",
       "ExternalSSTFileTest::IngestFilesIntoMultipleColumnFamilies_CommitFail:"
       "0"},
      {"ExternalSSTFileTest::IngestFilesIntoMultipleColumnFamilies_CommitFail:"
       "1",
       "DBImpl::IngestExternalFiles:BeforeJobsRun:1"},
  });
  SyncPoint::GetInstance()->EnableProcessing();
  CreateAndReopenWithCF({"pikachu", "eevee"}, options);
  std::vector<ColumnFamilyHandle*> column_families;
  column_families.push_back(handles_[0]);
  column_families.push_back(handles_[1]);
  column_families.push_back(handles_[2]);
  std::vector<IngestExternalFileOptions> ifos(column_families.size());
  for (auto& ifo : ifos) {
    ifo.allow_global_seqno = true;  // Always allow global_seqno
    // May or may not write global_seqno
    ifo.write_global_seqno = std::get<0>(GetParam());
    // Whether to verify block checksums before ingestion
    ifo.verify_checksums_before_ingest = std::get<1>(GetParam());
  }
  std::vector<std::vector<std::pair<std::string, std::string>>> data;
  data.push_back(
      {std::make_pair("foo1", "fv1"), std::make_pair("foo2", "fv2")});
  data.push_back(
      {std::make_pair("bar1", "bv1"), std::make_pair("bar2", "bv2")});
  data.push_back(
      {std::make_pair("bar3", "bv3"), std::make_pair("bar4", "bv4")});
  // Resize the true_data vector upon construction to avoid re-alloc
  std::vector<std::map<std::string, std::string>> true_data(
      column_families.size());
  port::Thread ingest_thread([&]() {
    Status s = GenerateAndAddExternalFiles(options, column_families, ifos, data,
                                           -1, true, true_data);
    ASSERT_NOK(s);
  });
  TEST_SYNC_POINT(
      "ExternalSSTFileTest::IngestFilesIntoMultipleColumnFamilies_CommitFail:"
      "0");
  fault_injection_env->SetFilesystemActive(false);
  TEST_SYNC_POINT(
      "ExternalSSTFileTest::IngestFilesIntoMultipleColumnFamilies_CommitFail:"
      "1");
  ingest_thread.join();

  fault_injection_env->SetFilesystemActive(true);
  Close();
  ReopenWithColumnFamilies({kDefaultColumnFamilyName, "pikachu", "eevee"},
                           options);
  ASSERT_EQ(3, handles_.size());
  int cf = 0;
  for (const auto& verify_map : true_data) {
    for (const auto& elem : verify_map) {
      const std::string& key = elem.first;
      ASSERT_EQ("NOT_FOUND", Get(cf, key));
    }
    ++cf;
  }
  Close();
  Destroy(options, true /* delete_cf_paths */);
}

TEST_P(ExternalSSTFileTest,
       IngestFilesIntoMultipleColumnFamilies_PartialManifestWriteFail) {
  std::unique_ptr<FaultInjectionTestEnv> fault_injection_env(
      new FaultInjectionTestEnv(env_));
  Options options = CurrentOptions();
  options.env = fault_injection_env.get();

  CreateAndReopenWithCF({"pikachu", "eevee"}, options);

  SyncPoint::GetInstance()->ClearTrace();
  SyncPoint::GetInstance()->DisableProcessing();
  SyncPoint::GetInstance()->ClearAllCallBacks();
  SyncPoint::GetInstance()->LoadDependency({
      {"VersionSet::ProcessManifestWrites:BeforeWriteLastVersionEdit:0",
       "ExternalSSTFileTest::IngestFilesIntoMultipleColumnFamilies_"
       "PartialManifestWriteFail:0"},
      {"ExternalSSTFileTest::IngestFilesIntoMultipleColumnFamilies_"
       "PartialManifestWriteFail:1",
       "VersionSet::ProcessManifestWrites:BeforeWriteLastVersionEdit:1"},
  });
  SyncPoint::GetInstance()->EnableProcessing();

  std::vector<ColumnFamilyHandle*> column_families;
  column_families.push_back(handles_[0]);
  column_families.push_back(handles_[1]);
  column_families.push_back(handles_[2]);
  std::vector<IngestExternalFileOptions> ifos(column_families.size());
  for (auto& ifo : ifos) {
    ifo.allow_global_seqno = true;  // Always allow global_seqno
    // May or may not write global_seqno
    ifo.write_global_seqno = std::get<0>(GetParam());
    // Whether to verify block checksums before ingestion
    ifo.verify_checksums_before_ingest = std::get<1>(GetParam());
  }
  std::vector<std::vector<std::pair<std::string, std::string>>> data;
  data.push_back(
      {std::make_pair("foo1", "fv1"), std::make_pair("foo2", "fv2")});
  data.push_back(
      {std::make_pair("bar1", "bv1"), std::make_pair("bar2", "bv2")});
  data.push_back(
      {std::make_pair("bar3", "bv3"), std::make_pair("bar4", "bv4")});
  // Resize the true_data vector upon construction to avoid re-alloc
  std::vector<std::map<std::string, std::string>> true_data(
      column_families.size());
  port::Thread ingest_thread([&]() {
    Status s = GenerateAndAddExternalFiles(options, column_families, ifos, data,
                                           -1, true, true_data);
    ASSERT_NOK(s);
  });
  TEST_SYNC_POINT(
      "ExternalSSTFileTest::IngestFilesIntoMultipleColumnFamilies_"
      "PartialManifestWriteFail:0");
  fault_injection_env->SetFilesystemActive(false);
  TEST_SYNC_POINT(
      "ExternalSSTFileTest::IngestFilesIntoMultipleColumnFamilies_"
      "PartialManifestWriteFail:1");
  ingest_thread.join();

  fault_injection_env->DropUnsyncedFileData();
  fault_injection_env->SetFilesystemActive(true);
  Close();
  ReopenWithColumnFamilies({kDefaultColumnFamilyName, "pikachu", "eevee"},
                           options);
  ASSERT_EQ(3, handles_.size());
  int cf = 0;
  for (const auto& verify_map : true_data) {
    for (const auto& elem : verify_map) {
      const std::string& key = elem.first;
      ASSERT_EQ("NOT_FOUND", Get(cf, key));
    }
    ++cf;
  }
  Close();
  Destroy(options, true /* delete_cf_paths */);
}

TEST_P(ExternalSSTFileTest, IngestFilesTriggerFlushingWithTwoWriteQueue) {
  Options options = CurrentOptions();
  // Use large buffer to avoid memtable flush
  options.write_buffer_size = 1024 * 1024;
  options.two_write_queues = true;
  DestroyAndReopen(options);

  ASSERT_OK(dbfull()->Put(WriteOptions(), "1000", "v1"));
  ASSERT_OK(dbfull()->Put(WriteOptions(), "1001", "v1"));
  ASSERT_OK(dbfull()->Put(WriteOptions(), "9999", "v1"));

  // Put one key which is overlap with keys in memtable.
  // It will trigger flushing memtable and require this thread is
  // currently at the front of the 2nd writer queue. We must make
  // sure that it won't enter the 2nd writer queue for the second time.
  std::vector<std::pair<std::string, std::string>> data;
  data.push_back(std::make_pair("1001", "v2"));
  GenerateAndAddExternalFile(options, data);
}

TEST_P(ExternalSSTFileTest, DeltaEncodingWhileGlobalSeqnoPresent) {
  Options options = CurrentOptions();
  DestroyAndReopen(options);
  constexpr size_t kValueSize = 8;
  Random rnd(301);
<<<<<<< HEAD
  std::string value(RandomString(&rnd, kValueSize));
=======
  std::string value = rnd.RandomString(kValueSize);
>>>>>>> ed431616

  // Write some key to make global seqno larger than zero
  for (int i = 0; i < 10; i++) {
    ASSERT_OK(Put("ab" + Key(i), value));
  }
  // Get a Snapshot to make RocksDB assign global seqno to ingested sst files.
  auto snap = dbfull()->GetSnapshot();

  std::string fname = sst_files_dir_ + "test_file";
<<<<<<< HEAD
  rocksdb::SstFileWriter writer(EnvOptions(), options);
=======
  ROCKSDB_NAMESPACE::SstFileWriter writer(EnvOptions(), options);
>>>>>>> ed431616
  ASSERT_OK(writer.Open(fname));
  std::string key1 = "ab";
  std::string key2 = "ab";

  // Make the prefix of key2 is same with key1 add zero seqno. The tail of every
  // key is composed as (seqno << 8 | value_type), and here `1` represents
  // ValueType::kTypeValue

  PutFixed64(&key2, PackSequenceAndType(0, kTypeValue));
  key2 += "cdefghijkl";

  ASSERT_OK(writer.Put(key1, value));
  ASSERT_OK(writer.Put(key2, value));

  ExternalSstFileInfo info;
  ASSERT_OK(writer.Finish(&info));

  ASSERT_OK(dbfull()->IngestExternalFile({info.file_path},
                                         IngestExternalFileOptions()));
  dbfull()->ReleaseSnapshot(snap);
  ASSERT_EQ(value, Get(key1));
  // You will get error here
  ASSERT_EQ(value, Get(key2));
}

TEST_P(ExternalSSTFileTest,
       DeltaEncodingWhileGlobalSeqnoPresentIteratorSwitch) {
  // Regression test for bug where global seqno corrupted the shared bytes
  // buffer when switching from reverse iteration to forward iteration.
  constexpr size_t kValueSize = 8;
  Options options = CurrentOptions();

  Random rnd(301);
<<<<<<< HEAD
  std::string value(RandomString(&rnd, kValueSize));
=======
  std::string value = rnd.RandomString(kValueSize);
>>>>>>> ed431616

  std::string key0 = "aa";
  std::string key1 = "ab";
  // Make the prefix of key2 is same with key1 add zero seqno. The tail of every
  // key is composed as (seqno << 8 | value_type), and here `1` represents
  // ValueType::kTypeValue
  std::string key2 = "ab";
  PutFixed64(&key2, PackSequenceAndType(0, kTypeValue));
  key2 += "cdefghijkl";
  std::string key3 = key2 + "_";

  // Write some key to make global seqno larger than zero
  ASSERT_OK(Put(key0, value));

  std::string fname = sst_files_dir_ + "test_file";
<<<<<<< HEAD
  rocksdb::SstFileWriter writer(EnvOptions(), options);
=======
  ROCKSDB_NAMESPACE::SstFileWriter writer(EnvOptions(), options);
>>>>>>> ed431616
  ASSERT_OK(writer.Open(fname));

  // key0 is a dummy to ensure the turnaround point (key1) comes from Prev
  // cache rather than block (restart keys are pinned in block).
  ASSERT_OK(writer.Put(key0, value));
  ASSERT_OK(writer.Put(key1, value));
  ASSERT_OK(writer.Put(key2, value));
  ASSERT_OK(writer.Put(key3, value));

  ExternalSstFileInfo info;
  ASSERT_OK(writer.Finish(&info));

  ASSERT_OK(dbfull()->IngestExternalFile({info.file_path},
                                         IngestExternalFileOptions()));
  ReadOptions read_opts;
  // Prevents Seek() when switching directions, which circumvents the bug.
  read_opts.total_order_seek = true;
  Iterator* iter = db_->NewIterator(read_opts);
  // Scan backwards to key2. File iterator will then be positioned at key1.
  iter->Seek(key3);
  ASSERT_EQ(key3, iter->key());
  iter->Prev();
  ASSERT_EQ(key2, iter->key());
  // Scan forwards and make sure key3 is present. Previously key3 would be
  // corrupted by the global seqno from key1.
  iter->Next();
  ASSERT_EQ(key3, iter->key());
  delete iter;
}

INSTANTIATE_TEST_CASE_P(ExternalSSTFileTest, ExternalSSTFileTest,
                        testing::Values(std::make_tuple(false, false),
                                        std::make_tuple(false, true),
                                        std::make_tuple(true, false),
                                        std::make_tuple(true, true)));

INSTANTIATE_TEST_CASE_P(ExternSSTFileLinkFailFallbackTest,
                        ExternSSTFileLinkFailFallbackTest,
                        testing::Values(std::make_tuple(true, false),
                                        std::make_tuple(true, true),
                                        std::make_tuple(false, false)));

}  // namespace ROCKSDB_NAMESPACE

int main(int argc, char** argv) {
  ROCKSDB_NAMESPACE::port::InstallStackTraceHandler();
  ::testing::InitGoogleTest(&argc, argv);
  return RUN_ALL_TESTS();
}

#else
#include <stdio.h>

int main(int /*argc*/, char** /*argv*/) {
  fprintf(stderr,
          "SKIPPED as External SST File Writer and Ingestion are not supported "
          "in ROCKSDB_LITE\n");
  return 0;
}

#endif  // !ROCKSDB_LITE<|MERGE_RESOLUTION|>--- conflicted
+++ resolved
@@ -2849,11 +2849,7 @@
   DestroyAndReopen(options);
   constexpr size_t kValueSize = 8;
   Random rnd(301);
-<<<<<<< HEAD
-  std::string value(RandomString(&rnd, kValueSize));
-=======
   std::string value = rnd.RandomString(kValueSize);
->>>>>>> ed431616
 
   // Write some key to make global seqno larger than zero
   for (int i = 0; i < 10; i++) {
@@ -2863,11 +2859,7 @@
   auto snap = dbfull()->GetSnapshot();
 
   std::string fname = sst_files_dir_ + "test_file";
-<<<<<<< HEAD
-  rocksdb::SstFileWriter writer(EnvOptions(), options);
-=======
   ROCKSDB_NAMESPACE::SstFileWriter writer(EnvOptions(), options);
->>>>>>> ed431616
   ASSERT_OK(writer.Open(fname));
   std::string key1 = "ab";
   std::string key2 = "ab";
@@ -2901,11 +2893,7 @@
   Options options = CurrentOptions();
 
   Random rnd(301);
-<<<<<<< HEAD
-  std::string value(RandomString(&rnd, kValueSize));
-=======
   std::string value = rnd.RandomString(kValueSize);
->>>>>>> ed431616
 
   std::string key0 = "aa";
   std::string key1 = "ab";
@@ -2921,11 +2909,7 @@
   ASSERT_OK(Put(key0, value));
 
   std::string fname = sst_files_dir_ + "test_file";
-<<<<<<< HEAD
-  rocksdb::SstFileWriter writer(EnvOptions(), options);
-=======
   ROCKSDB_NAMESPACE::SstFileWriter writer(EnvOptions(), options);
->>>>>>> ed431616
   ASSERT_OK(writer.Open(fname));
 
   // key0 is a dummy to ensure the turnaround point (key1) comes from Prev
