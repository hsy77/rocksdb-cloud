--- conflicted
+++ resolved
@@ -2760,14 +2760,8 @@
 
 Status WriteBatchInternal::SetContents(WriteBatch* b, std::string contents) {
   assert(contents.size() >= WriteBatchInternal::kHeader);
-<<<<<<< HEAD
-  assert(b->prot_info_ == nullptr);
   using std::swap;
   swap(b->rep_, contents);
-=======
-
-  b->rep_.assign(contents.data(), contents.size());
->>>>>>> 8e0f4952
   b->content_flags_.store(ContentFlags::DEFERRED, std::memory_order_relaxed);
 
   // If we have a prot_info_, update protection info entries for the batch.
