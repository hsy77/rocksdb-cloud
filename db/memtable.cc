//  Copyright (c) 2011-present, Facebook, Inc.  All rights reserved.
//  This source code is licensed under both the GPLv2 (found in the
//  COPYING file in the root directory) and Apache 2.0 License
//  (found in the LICENSE.Apache file in the root directory).
//
// Copyright (c) 2011 The LevelDB Authors. All rights reserved.
// Use of this source code is governed by a BSD-style license that can be
// found in the LICENSE file. See the AUTHORS file for names of contributors.

#include "db/memtable.h"

#include <algorithm>
#include <array>
#include <limits>
#include <memory>
#include "db/dbformat.h"
#include "db/merge_context.h"
#include "db/merge_helper.h"
#include "db/pinned_iterators_manager.h"
#include "db/range_tombstone_fragmenter.h"
#include "db/read_callback.h"
#include "memory/arena.h"
#include "memory/memory_usage.h"
#include "monitoring/perf_context_imp.h"
#include "monitoring/statistics.h"
#include "port/lang.h"
#include "port/port.h"
#include "rocksdb/comparator.h"
#include "rocksdb/env.h"
#include "rocksdb/iterator.h"
#include "rocksdb/merge_operator.h"
#include "rocksdb/slice_transform.h"
#include "rocksdb/write_buffer_manager.h"
#include "table/internal_iterator.h"
#include "table/iterator_wrapper.h"
#include "table/merging_iterator.h"
#include "util/autovector.h"
#include "util/coding.h"
#include "util/mutexlock.h"

namespace ROCKSDB_NAMESPACE {

ImmutableMemTableOptions::ImmutableMemTableOptions(
    const ImmutableCFOptions& ioptions,
    const MutableCFOptions& mutable_cf_options)
    : arena_block_size(mutable_cf_options.arena_block_size),
      memtable_prefix_bloom_bits(
          static_cast<uint32_t>(
              static_cast<double>(mutable_cf_options.write_buffer_size) *
              mutable_cf_options.memtable_prefix_bloom_size_ratio) *
          8u),
      memtable_huge_page_size(mutable_cf_options.memtable_huge_page_size),
      memtable_whole_key_filtering(
          mutable_cf_options.memtable_whole_key_filtering),
      inplace_update_support(ioptions.inplace_update_support),
      inplace_update_num_locks(mutable_cf_options.inplace_update_num_locks),
      inplace_callback(ioptions.inplace_callback),
      max_successive_merges(mutable_cf_options.max_successive_merges),
      statistics(ioptions.statistics),
      merge_operator(ioptions.merge_operator),
      info_log(ioptions.info_log),
      allow_data_in_errors(ioptions.allow_data_in_errors) {}

MemTable::MemTable(const InternalKeyComparator& cmp,
                   const ImmutableCFOptions& ioptions,
                   const MutableCFOptions& mutable_cf_options,
                   WriteBufferManager* write_buffer_manager,
                   SequenceNumber latest_seq, uint32_t column_family_id)
    : comparator_(cmp),
      moptions_(ioptions, mutable_cf_options),
      refs_(0),
      kArenaBlockSize(OptimizeBlockSize(moptions_.arena_block_size)),
      mem_tracker_(write_buffer_manager),
      arena_(moptions_.arena_block_size,
             (write_buffer_manager != nullptr &&
              (write_buffer_manager->enabled() ||
               write_buffer_manager->cost_to_cache()))
                 ? &mem_tracker_
                 : nullptr,
             mutable_cf_options.memtable_huge_page_size),
      table_(ioptions.memtable_factory->CreateMemTableRep(
          comparator_, &arena_, mutable_cf_options.prefix_extractor.get(),
          ioptions.info_log, column_family_id)),
      range_del_table_(SkipListFactory().CreateMemTableRep(
          comparator_, &arena_, nullptr /* transform */, ioptions.info_log,
          column_family_id)),
      is_range_del_table_empty_(true),
      data_size_(0),
      num_entries_(0),
      num_deletes_(0),
      write_buffer_size_(mutable_cf_options.write_buffer_size),
      flush_in_progress_(false),
      flush_completed_(false),
      file_number_(0),
      first_seqno_(0),
      earliest_seqno_(latest_seq),
      creation_seq_(latest_seq),
      mem_next_logfile_number_(0),
      min_prep_log_referenced_(0),
      locks_(moptions_.inplace_update_support
                 ? moptions_.inplace_update_num_locks
                 : 0),
      prefix_extractor_(mutable_cf_options.prefix_extractor.get()),
      flush_state_(FLUSH_NOT_REQUESTED),
      env_(ioptions.env),
      insert_with_hint_prefix_extractor_(
          ioptions.memtable_insert_with_hint_prefix_extractor),
      oldest_key_time_(std::numeric_limits<uint64_t>::max()),
      atomic_flush_seqno_(kMaxSequenceNumber),
      approximate_memory_usage_(0) {
  UpdateFlushState();
  // something went wrong if we need to flush before inserting anything
  assert(!ShouldScheduleFlush());

  // use bloom_filter_ for both whole key and prefix bloom filter
  if ((prefix_extractor_ || moptions_.memtable_whole_key_filtering) &&
      moptions_.memtable_prefix_bloom_bits > 0) {
    bloom_filter_.reset(
        new DynamicBloom(&arena_, moptions_.memtable_prefix_bloom_bits,
                         6 /* hard coded 6 probes */,
                         moptions_.memtable_huge_page_size, ioptions.info_log));
  }
}

MemTable::~MemTable() {
  mem_tracker_.FreeMem();
  assert(refs_ == 0);
}

size_t MemTable::ApproximateMemoryUsage() {
  autovector<size_t> usages = {
      arena_.ApproximateMemoryUsage(), table_->ApproximateMemoryUsage(),
      range_del_table_->ApproximateMemoryUsage(),
      ROCKSDB_NAMESPACE::ApproximateMemoryUsage(insert_hints_)};
  size_t total_usage = 0;
  for (size_t usage : usages) {
    // If usage + total_usage >= kMaxSizet, return kMaxSizet.
    // the following variation is to avoid numeric overflow.
    if (usage >= port::kMaxSizet - total_usage) {
      return port::kMaxSizet;
    }
    total_usage += usage;
  }
  approximate_memory_usage_.store(total_usage, std::memory_order_relaxed);
  // otherwise, return the actual usage
  return total_usage;
}

bool MemTable::ShouldFlushNow() {
  size_t write_buffer_size = write_buffer_size_.load(std::memory_order_relaxed);
  // In a lot of times, we cannot allocate arena blocks that exactly matches the
  // buffer size. Thus we have to decide if we should over-allocate or
  // under-allocate.
  // This constant variable can be interpreted as: if we still have more than
  // "kAllowOverAllocationRatio * kArenaBlockSize" space left, we'd try to over
  // allocate one more block.
  const double kAllowOverAllocationRatio = 0.6;

  // If arena still have room for new block allocation, we can safely say it
  // shouldn't flush.
  auto allocated_memory = table_->ApproximateMemoryUsage() +
                          range_del_table_->ApproximateMemoryUsage() +
                          arena_.MemoryAllocatedBytes();

  approximate_memory_usage_.store(allocated_memory, std::memory_order_relaxed);

  // if we can still allocate one more block without exceeding the
  // over-allocation ratio, then we should not flush.
  if (allocated_memory + kArenaBlockSize <
      write_buffer_size + kArenaBlockSize * kAllowOverAllocationRatio) {
    return false;
  }

  // if user keeps adding entries that exceeds write_buffer_size, we need to
  // flush earlier even though we still have much available memory left.
  if (allocated_memory >
      write_buffer_size + kArenaBlockSize * kAllowOverAllocationRatio) {
    return true;
  }

  // In this code path, Arena has already allocated its "last block", which
  // means the total allocatedmemory size is either:
  //  (1) "moderately" over allocated the memory (no more than `0.6 * arena
  // block size`. Or,
  //  (2) the allocated memory is less than write buffer size, but we'll stop
  // here since if we allocate a new arena block, we'll over allocate too much
  // more (half of the arena block size) memory.
  //
  // In either case, to avoid over-allocate, the last block will stop allocation
  // when its usage reaches a certain ratio, which we carefully choose "0.75
  // full" as the stop condition because it addresses the following issue with
  // great simplicity: What if the next inserted entry's size is
  // bigger than AllocatedAndUnused()?
  //
  // The answer is: if the entry size is also bigger than 0.25 *
  // kArenaBlockSize, a dedicated block will be allocated for it; otherwise
  // arena will anyway skip the AllocatedAndUnused() and allocate a new, empty
  // and regular block. In either case, we *overly* over-allocated.
  //
  // Therefore, setting the last block to be at most "0.75 full" avoids both
  // cases.
  //
  // NOTE: the average percentage of waste space of this approach can be counted
  // as: "arena block size * 0.25 / write buffer size". User who specify a small
  // write buffer size and/or big arena block size may suffer.
  return arena_.AllocatedAndUnused() < kArenaBlockSize / 4;
}

void MemTable::UpdateFlushState() {
  auto state = flush_state_.load(std::memory_order_relaxed);
  if (state == FLUSH_NOT_REQUESTED && ShouldFlushNow()) {
    // ignore CAS failure, because that means somebody else requested
    // a flush
    flush_state_.compare_exchange_strong(state, FLUSH_REQUESTED,
                                         std::memory_order_relaxed,
                                         std::memory_order_relaxed);
  }
}

void MemTable::UpdateOldestKeyTime() {
  uint64_t oldest_key_time = oldest_key_time_.load(std::memory_order_relaxed);
  if (oldest_key_time == std::numeric_limits<uint64_t>::max()) {
    int64_t current_time = 0;
    auto s = env_->GetCurrentTime(&current_time);
    if (s.ok()) {
      assert(current_time >= 0);
      // If fail, the timestamp is already set.
      oldest_key_time_.compare_exchange_strong(
          oldest_key_time, static_cast<uint64_t>(current_time),
          std::memory_order_relaxed, std::memory_order_relaxed);
    }
  }
}

int MemTable::KeyComparator::operator()(const char* prefix_len_key1,
                                        const char* prefix_len_key2) const {
  // Internal keys are encoded as length-prefixed strings.
  Slice k1 = GetLengthPrefixedSlice(prefix_len_key1);
  Slice k2 = GetLengthPrefixedSlice(prefix_len_key2);
  return comparator.CompareKeySeq(k1, k2);
}

int MemTable::KeyComparator::operator()(const char* prefix_len_key,
                                        const KeyComparator::DecodedType& key)
    const {
  // Internal keys are encoded as length-prefixed strings.
  Slice a = GetLengthPrefixedSlice(prefix_len_key);
  return comparator.CompareKeySeq(a, key);
}

void MemTableRep::InsertConcurrently(KeyHandle /*handle*/) {
#ifndef ROCKSDB_LITE
  throw std::runtime_error("concurrent insert not supported");
#else
  abort();
#endif
}

Slice MemTableRep::UserKey(const char* key) const {
  Slice slice = GetLengthPrefixedSlice(key);
  return Slice(slice.data(), slice.size() - 8);
}

KeyHandle MemTableRep::Allocate(const size_t len, char** buf) {
  *buf = allocator_->Allocate(len);
  return static_cast<KeyHandle>(*buf);
}

// Encode a suitable internal key target for "target" and return it.
// Uses *scratch as scratch space, and the returned pointer will point
// into this scratch space.
const char* EncodeKey(std::string* scratch, const Slice& target) {
  scratch->clear();
  PutVarint32(scratch, static_cast<uint32_t>(target.size()));
  scratch->append(target.data(), target.size());
  return scratch->data();
}

class MemTableIterator : public InternalIterator {
 public:
  MemTableIterator(const MemTable& mem, const ReadOptions& read_options,
                   Arena* arena, bool use_range_del_table = false)
      : bloom_(nullptr),
        prefix_extractor_(mem.prefix_extractor_),
        comparator_(mem.comparator_),
        valid_(false),
        arena_mode_(arena != nullptr),
        value_pinned_(
            !mem.GetImmutableMemTableOptions()->inplace_update_support) {
    if (use_range_del_table) {
      iter_ = mem.range_del_table_->GetIterator(arena);
    } else if (prefix_extractor_ != nullptr && !read_options.total_order_seek &&
               !read_options.auto_prefix_mode) {
      // Auto prefix mode is not implemented in memtable yet.
      bloom_ = mem.bloom_filter_.get();
      iter_ = mem.table_->GetDynamicPrefixIterator(arena);
    } else {
      iter_ = mem.table_->GetIterator(arena);
    }
  }
  // No copying allowed
  MemTableIterator(const MemTableIterator&) = delete;
  void operator=(const MemTableIterator&) = delete;

  ~MemTableIterator() override {
#ifndef NDEBUG
    // Assert that the MemTableIterator is never deleted while
    // Pinning is Enabled.
    assert(!pinned_iters_mgr_ || !pinned_iters_mgr_->PinningEnabled());
#endif
    if (arena_mode_) {
      iter_->~Iterator();
    } else {
      delete iter_;
    }
  }

#ifndef NDEBUG
  void SetPinnedItersMgr(PinnedIteratorsManager* pinned_iters_mgr) override {
    pinned_iters_mgr_ = pinned_iters_mgr;
  }
  PinnedIteratorsManager* pinned_iters_mgr_ = nullptr;
#endif

  bool Valid() const override { return valid_; }
  void Seek(const Slice& k) override {
    PERF_TIMER_GUARD(seek_on_memtable_time);
    PERF_COUNTER_ADD(seek_on_memtable_count, 1);
    if (bloom_) {
      // iterator should only use prefix bloom filter
      Slice user_k(ExtractUserKey(k));
      if (prefix_extractor_->InDomain(user_k) &&
          !bloom_->MayContain(prefix_extractor_->Transform(user_k))) {
        PERF_COUNTER_ADD(bloom_memtable_miss_count, 1);
        valid_ = false;
        return;
      } else {
        PERF_COUNTER_ADD(bloom_memtable_hit_count, 1);
      }
    }
    iter_->Seek(k, nullptr);
    valid_ = iter_->Valid();
  }
  void SeekForPrev(const Slice& k) override {
    PERF_TIMER_GUARD(seek_on_memtable_time);
    PERF_COUNTER_ADD(seek_on_memtable_count, 1);
    if (bloom_) {
      Slice user_k(ExtractUserKey(k));
      if (prefix_extractor_->InDomain(user_k) &&
          !bloom_->MayContain(prefix_extractor_->Transform(user_k))) {
        PERF_COUNTER_ADD(bloom_memtable_miss_count, 1);
        valid_ = false;
        return;
      } else {
        PERF_COUNTER_ADD(bloom_memtable_hit_count, 1);
      }
    }
    iter_->Seek(k, nullptr);
    valid_ = iter_->Valid();
    if (!Valid()) {
      SeekToLast();
    }
    while (Valid() && comparator_.comparator.Compare(k, key()) < 0) {
      Prev();
    }
  }
  void SeekToFirst() override {
    iter_->SeekToFirst();
    valid_ = iter_->Valid();
  }
  void SeekToLast() override {
    iter_->SeekToLast();
    valid_ = iter_->Valid();
  }
  void Next() override {
    PERF_COUNTER_ADD(next_on_memtable_count, 1);
    assert(Valid());
    iter_->Next();
    TEST_SYNC_POINT_CALLBACK("MemTableIterator::Next:0", iter_);
    valid_ = iter_->Valid();
  }
  bool NextAndGetResult(IterateResult* result) override {
    Next();
    bool is_valid = valid_;
    if (is_valid) {
      result->key = key();
      result->bound_check_result = IterBoundCheck::kUnknown;
      result->value_prepared = true;
    }
    return is_valid;
  }
  void Prev() override {
    PERF_COUNTER_ADD(prev_on_memtable_count, 1);
    assert(Valid());
    iter_->Prev();
    valid_ = iter_->Valid();
  }
  Slice key() const override {
    assert(Valid());
    return GetLengthPrefixedSlice(iter_->key());
  }
  Slice value() const override {
    assert(Valid());
    Slice key_slice = GetLengthPrefixedSlice(iter_->key());
    return GetLengthPrefixedSlice(key_slice.data() + key_slice.size());
  }

  Status status() const override { return Status::OK(); }

  bool IsKeyPinned() const override {
    // memtable data is always pinned
    return true;
  }

  bool IsValuePinned() const override {
    // memtable value is always pinned, except if we allow inplace update.
    return value_pinned_;
  }

 private:
  DynamicBloom* bloom_;
  const SliceTransform* const prefix_extractor_;
  const MemTable::KeyComparator comparator_;
  MemTableRep::Iterator* iter_;
  bool valid_;
  bool arena_mode_;
  bool value_pinned_;
};

InternalIterator* MemTable::NewIterator(const ReadOptions& read_options,
                                        Arena* arena) {
  assert(arena != nullptr);
  auto mem = arena->AllocateAligned(sizeof(MemTableIterator));
  return new (mem) MemTableIterator(*this, read_options, arena);
}

FragmentedRangeTombstoneIterator* MemTable::NewRangeTombstoneIterator(
    const ReadOptions& read_options, SequenceNumber read_seq) {
  if (read_options.ignore_range_deletions ||
      is_range_del_table_empty_.load(std::memory_order_relaxed)) {
    return nullptr;
  }
  auto* unfragmented_iter = new MemTableIterator(
      *this, read_options, nullptr /* arena */, true /* use_range_del_table */);
  if (unfragmented_iter == nullptr) {
    return nullptr;
  }
  auto fragmented_tombstone_list =
      std::make_shared<FragmentedRangeTombstoneList>(
          std::unique_ptr<InternalIterator>(unfragmented_iter),
          comparator_.comparator);

  auto* fragmented_iter = new FragmentedRangeTombstoneIterator(
      fragmented_tombstone_list, comparator_.comparator, read_seq);
  return fragmented_iter;
}

port::RWMutex* MemTable::GetLock(const Slice& key) {
  return &locks_[GetSliceRangedNPHash(key, locks_.size())];
}

MemTable::MemTableStats MemTable::ApproximateStats(const Slice& start_ikey,
                                                   const Slice& end_ikey) {
  uint64_t entry_count = table_->ApproximateNumEntries(start_ikey, end_ikey);
  entry_count += range_del_table_->ApproximateNumEntries(start_ikey, end_ikey);
  if (entry_count == 0) {
    return {0, 0};
  }
  uint64_t n = num_entries_.load(std::memory_order_relaxed);
  if (n == 0) {
    return {0, 0};
  }
  if (entry_count > n) {
    // (range_del_)table_->ApproximateNumEntries() is just an estimate so it can
    // be larger than actual entries we have. Cap it to entries we have to limit
    // the inaccuracy.
    entry_count = n;
  }
  uint64_t data_size = data_size_.load(std::memory_order_relaxed);
  return {entry_count * (data_size / n), entry_count};
}

bool MemTable::Add(SequenceNumber s, ValueType type,
                   const Slice& key, /* user key */
                   const Slice& value, bool allow_concurrent,
                   MemTablePostProcessInfo* post_process_info, void** hint) {
  // Format of an entry is concatenation of:
  //  key_size     : varint32 of internal_key.size()
  //  key bytes    : char[internal_key.size()]
  //  value_size   : varint32 of value.size()
  //  value bytes  : char[value.size()]
  uint32_t key_size = static_cast<uint32_t>(key.size());
  uint32_t val_size = static_cast<uint32_t>(value.size());
  uint32_t internal_key_size = key_size + 8;
  const uint32_t encoded_len = VarintLength(internal_key_size) +
                               internal_key_size + VarintLength(val_size) +
                               val_size;
  char* buf = nullptr;
  std::unique_ptr<MemTableRep>& table =
      type == kTypeRangeDeletion ? range_del_table_ : table_;
  KeyHandle handle = table->Allocate(encoded_len, &buf);

  char* p = EncodeVarint32(buf, internal_key_size);
  memcpy(p, key.data(), key_size);
  Slice key_slice(p, key_size);
  p += key_size;
  uint64_t packed = PackSequenceAndType(s, type);
  EncodeFixed64(p, packed);
  p += 8;
  p = EncodeVarint32(p, val_size);
  memcpy(p, value.data(), val_size);
  assert((unsigned)(p + val_size - buf) == (unsigned)encoded_len);
  size_t ts_sz = GetInternalKeyComparator().user_comparator()->timestamp_size();

  if (!allow_concurrent) {
    // Extract prefix for insert with hint.
    if (insert_with_hint_prefix_extractor_ != nullptr &&
        insert_with_hint_prefix_extractor_->InDomain(key_slice)) {
      Slice prefix = insert_with_hint_prefix_extractor_->Transform(key_slice);
      bool res = table->InsertKeyWithHint(handle, &insert_hints_[prefix]);
      if (UNLIKELY(!res)) {
        return res;
      }
    } else {
      bool res = table->InsertKey(handle);
      if (UNLIKELY(!res)) {
        return res;
      }
    }

    // this is a bit ugly, but is the way to avoid locked instructions
    // when incrementing an atomic
    num_entries_.store(num_entries_.load(std::memory_order_relaxed) + 1,
                       std::memory_order_relaxed);
    data_size_.store(data_size_.load(std::memory_order_relaxed) + encoded_len,
                     std::memory_order_relaxed);
    if (type == kTypeDeletion) {
      num_deletes_.store(num_deletes_.load(std::memory_order_relaxed) + 1,
                         std::memory_order_relaxed);
    }

    if (bloom_filter_ && prefix_extractor_ &&
        prefix_extractor_->InDomain(key)) {
      bloom_filter_->Add(prefix_extractor_->Transform(key));
    }
    if (bloom_filter_ && moptions_.memtable_whole_key_filtering) {
      bloom_filter_->Add(StripTimestampFromUserKey(key, ts_sz));
    }

    // The first sequence number inserted into the memtable
    assert(first_seqno_ == 0 || s >= first_seqno_);
    if (first_seqno_ == 0) {
      first_seqno_.store(s, std::memory_order_relaxed);

      if (earliest_seqno_ == kMaxSequenceNumber) {
        earliest_seqno_.store(GetFirstSequenceNumber(),
                              std::memory_order_relaxed);
      }
      assert(first_seqno_.load() >= earliest_seqno_.load());
    }
    assert(post_process_info == nullptr);
    UpdateFlushState();
  } else {
    bool res = (hint == nullptr)
                   ? table->InsertKeyConcurrently(handle)
                   : table->InsertKeyWithHintConcurrently(handle, hint);
    if (UNLIKELY(!res)) {
      return res;
    }

    assert(post_process_info != nullptr);
    post_process_info->num_entries++;
    post_process_info->data_size += encoded_len;
    if (type == kTypeDeletion) {
      post_process_info->num_deletes++;
    }

    if (bloom_filter_ && prefix_extractor_ &&
        prefix_extractor_->InDomain(key)) {
      bloom_filter_->AddConcurrently(prefix_extractor_->Transform(key));
    }
    if (bloom_filter_ && moptions_.memtable_whole_key_filtering) {
      bloom_filter_->AddConcurrently(StripTimestampFromUserKey(key, ts_sz));
    }

    // atomically update first_seqno_ and earliest_seqno_.
    uint64_t cur_seq_num = first_seqno_.load(std::memory_order_relaxed);
    while ((cur_seq_num == 0 || s < cur_seq_num) &&
           !first_seqno_.compare_exchange_weak(cur_seq_num, s)) {
    }
    uint64_t cur_earliest_seqno =
        earliest_seqno_.load(std::memory_order_relaxed);
    while (
        (cur_earliest_seqno == kMaxSequenceNumber || s < cur_earliest_seqno) &&
        !first_seqno_.compare_exchange_weak(cur_earliest_seqno, s)) {
    }
  }
  if (type == kTypeRangeDeletion) {
    is_range_del_table_empty_.store(false, std::memory_order_relaxed);
  }
  UpdateOldestKeyTime();
  return true;
}

// Callback from MemTable::Get()
namespace {

struct Saver {
  Status* status;
  const LookupKey* key;
  bool* found_final_value;  // Is value set correctly? Used by KeyMayExist
  bool* merge_in_progress;
  std::string* value;
  SequenceNumber seq;
  std::string* timestamp;
  const MergeOperator* merge_operator;
  // the merge operations encountered;
  MergeContext* merge_context;
  SequenceNumber max_covering_tombstone_seq;
  MemTable* mem;
  Logger* logger;
  Statistics* statistics;
  bool inplace_update_support;
  bool do_merge;
  Env* env_;
  ReadCallback* callback_;
  bool* is_blob_index;
  bool allow_data_in_errors;
  bool CheckCallback(SequenceNumber _seq) {
    if (callback_) {
      return callback_->IsVisible(_seq);
    }
    return true;
  }
};
}  // namespace

static bool SaveValue(void* arg, const char* entry) {
  Saver* s = reinterpret_cast<Saver*>(arg);
  assert(s != nullptr);
  MergeContext* merge_context = s->merge_context;
  SequenceNumber max_covering_tombstone_seq = s->max_covering_tombstone_seq;
  const MergeOperator* merge_operator = s->merge_operator;

  assert(merge_context != nullptr);

  // entry format is:
  //    klength  varint32
  //    userkey  char[klength-8]
  //    tag      uint64
  //    vlength  varint32f
  //    value    char[vlength]
  // Check that it belongs to same user key.  We do not check the
  // sequence number since the Seek() call above should have skipped
  // all entries with overly large sequence numbers.
  uint32_t key_length = 0;
  const char* key_ptr = GetVarint32Ptr(entry, entry + 5, &key_length);
  assert(key_length >= 8);
  Slice user_key_slice = Slice(key_ptr, key_length - 8);
  const Comparator* user_comparator =
      s->mem->GetInternalKeyComparator().user_comparator();
  size_t ts_sz = user_comparator->timestamp_size();
  if (user_comparator->CompareWithoutTimestamp(user_key_slice,
                                               s->key->user_key()) == 0) {
    // Correct user key
    const uint64_t tag = DecodeFixed64(key_ptr + key_length - 8);
    ValueType type;
    SequenceNumber seq;
    UnPackSequenceAndType(tag, &seq, &type);
    // If the value is not in the snapshot, skip it
    if (!s->CheckCallback(seq)) {
      return true;  // to continue to the next seq
    }

    s->seq = seq;

    if ((type == kTypeValue || type == kTypeMerge || type == kTypeBlobIndex) &&
        max_covering_tombstone_seq > seq) {
      type = kTypeRangeDeletion;
    }
    switch (type) {
      case kTypeBlobIndex:
        if (s->is_blob_index == nullptr) {
          ROCKS_LOG_ERROR(s->logger, "Encounter unexpected blob index.");
          *(s->status) = Status::NotSupported(
              "Encounter unsupported blob value. Please open DB with "
              "ROCKSDB_NAMESPACE::blob_db::BlobDB instead.");
        } else if (*(s->merge_in_progress)) {
          *(s->status) =
              Status::NotSupported("Blob DB does not support merge operator.");
        }
        if (!s->status->ok()) {
          *(s->found_final_value) = true;
          return false;
        }
        FALLTHROUGH_INTENDED;
      case kTypeValue: {
        if (s->inplace_update_support) {
          s->mem->GetLock(s->key->user_key())->ReadLock();
        }
        Slice v = GetLengthPrefixedSlice(key_ptr + key_length);
        *(s->status) = Status::OK();
        if (*(s->merge_in_progress)) {
          if (s->do_merge) {
            if (s->value != nullptr) {
              *(s->status) = MergeHelper::TimedFullMerge(
                  merge_operator, s->key->user_key(), &v,
                  merge_context->GetOperands(), s->value, s->logger,
                  s->statistics, s->env_, nullptr /* result_operand */, true);
            }
          } else {
            // Preserve the value with the goal of returning it as part of
            // raw merge operands to the user
            merge_context->PushOperand(
                v, s->inplace_update_support == false /* operand_pinned */);
          }
        } else if (!s->do_merge) {
          // Preserve the value with the goal of returning it as part of
          // raw merge operands to the user
          merge_context->PushOperand(
              v, s->inplace_update_support == false /* operand_pinned */);
        } else if (s->value != nullptr) {
          s->value->assign(v.data(), v.size());
        }
        if (s->inplace_update_support) {
          s->mem->GetLock(s->key->user_key())->ReadUnlock();
        }
        *(s->found_final_value) = true;
        if (s->is_blob_index != nullptr) {
          *(s->is_blob_index) = (type == kTypeBlobIndex);
        }

        if (ts_sz > 0 && s->timestamp != nullptr) {
          Slice ts = ExtractTimestampFromUserKey(user_key_slice, ts_sz);
          s->timestamp->assign(ts.data(), ts.size());
        }
        return false;
      }
      case kTypeDeletion:
      case kTypeDeletionWithTimestamp:
      case kTypeSingleDeletion:
      case kTypeRangeDeletion: {
        if (*(s->merge_in_progress)) {
          if (s->value != nullptr) {
            *(s->status) = MergeHelper::TimedFullMerge(
                merge_operator, s->key->user_key(), nullptr,
                merge_context->GetOperands(), s->value, s->logger,
                s->statistics, s->env_, nullptr /* result_operand */, true);
          }
        } else {
          *(s->status) = Status::NotFound();
        }
        *(s->found_final_value) = true;
        return false;
      }
      case kTypeMerge: {
        if (!merge_operator) {
          *(s->status) = Status::InvalidArgument(
              "merge_operator is not properly initialized.");
          // Normally we continue the loop (return true) when we see a merge
          // operand.  But in case of an error, we should stop the loop
          // immediately and pretend we have found the value to stop further
          // seek.  Otherwise, the later call will override this error status.
          *(s->found_final_value) = true;
          return false;
        }
        Slice v = GetLengthPrefixedSlice(key_ptr + key_length);
        *(s->merge_in_progress) = true;
        merge_context->PushOperand(
            v, s->inplace_update_support == false /* operand_pinned */);
        if (s->do_merge && merge_operator->ShouldMerge(
                               merge_context->GetOperandsDirectionBackward())) {
          *(s->status) = MergeHelper::TimedFullMerge(
              merge_operator, s->key->user_key(), nullptr,
              merge_context->GetOperands(), s->value, s->logger, s->statistics,
              s->env_, nullptr /* result_operand */, true);
          *(s->found_final_value) = true;
          return false;
        }
        return true;
      }
      default: {
<<<<<<< HEAD
        std::string msg("Unrecognized value type: " +
                        std::to_string(static_cast<int>(type)) + ". ");
        msg.append("User key: " + user_key_slice.ToString(/*hex=*/true) + ". ");
        msg.append("seq: " + std::to_string(seq) + ".");
        *(s->status) = Status::Corruption(msg.c_str());
      }
        assert(false);
        return true;
=======
        std::string msg("Corrupted value not expected.");
        if (s->allow_data_in_errors) {
          msg.append("Unrecognized value type: " +
                     std::to_string(static_cast<int>(type)) + ". ");
          msg.append("User key: " + user_key_slice.ToString(/*hex=*/true) +
                     ". ");
          msg.append("seq: " + std::to_string(seq) + ".");
        }
        *(s->status) = Status::Corruption(msg.c_str());
        return false;
      }
>>>>>>> ed431616
    }
  }

  // s->state could be Corrupt, merge or notfound
  return false;
}

bool MemTable::Get(const LookupKey& key, std::string* value,
                   std::string* timestamp, Status* s,
                   MergeContext* merge_context,
                   SequenceNumber* max_covering_tombstone_seq,
                   SequenceNumber* seq, const ReadOptions& read_opts,
                   ReadCallback* callback, bool* is_blob_index, bool do_merge) {
  // The sequence number is updated synchronously in version_set.h
  if (IsEmpty()) {
    // Avoiding recording stats for speed.
    return false;
  }
  PERF_TIMER_GUARD(get_from_memtable_time);

  std::unique_ptr<FragmentedRangeTombstoneIterator> range_del_iter(
      NewRangeTombstoneIterator(read_opts,
                                GetInternalKeySeqno(key.internal_key())));
  if (range_del_iter != nullptr) {
    *max_covering_tombstone_seq =
        std::max(*max_covering_tombstone_seq,
                 range_del_iter->MaxCoveringTombstoneSeqnum(key.user_key()));
  }

  Slice user_key = key.user_key();
  bool found_final_value = false;
  bool merge_in_progress = s->IsMergeInProgress();
  bool may_contain = true;
  size_t ts_sz = GetInternalKeyComparator().user_comparator()->timestamp_size();
  if (bloom_filter_) {
    // when both memtable_whole_key_filtering and prefix_extractor_ are set,
    // only do whole key filtering for Get() to save CPU
    if (moptions_.memtable_whole_key_filtering) {
      may_contain =
          bloom_filter_->MayContain(StripTimestampFromUserKey(user_key, ts_sz));
    } else {
      assert(prefix_extractor_);
      may_contain =
          !prefix_extractor_->InDomain(user_key) ||
          bloom_filter_->MayContain(prefix_extractor_->Transform(user_key));
    }
  }

  if (bloom_filter_ && !may_contain) {
    // iter is null if prefix bloom says the key does not exist
    PERF_COUNTER_ADD(bloom_memtable_miss_count, 1);
    *seq = kMaxSequenceNumber;
  } else {
    if (bloom_filter_) {
      PERF_COUNTER_ADD(bloom_memtable_hit_count, 1);
    }
    GetFromTable(key, *max_covering_tombstone_seq, do_merge, callback,
                 is_blob_index, value, timestamp, s, merge_context, seq,
                 &found_final_value, &merge_in_progress);
  }

  // No change to value, since we have not yet found a Put/Delete
  if (!found_final_value && merge_in_progress) {
    *s = Status::MergeInProgress();
  }
  PERF_COUNTER_ADD(get_from_memtable_count, 1);
  return found_final_value;
}

void MemTable::GetFromTable(const LookupKey& key,
                            SequenceNumber max_covering_tombstone_seq,
                            bool do_merge, ReadCallback* callback,
                            bool* is_blob_index, std::string* value,
                            std::string* timestamp, Status* s,
                            MergeContext* merge_context, SequenceNumber* seq,
                            bool* found_final_value, bool* merge_in_progress) {
  Saver saver;
  saver.status = s;
  saver.found_final_value = found_final_value;
  saver.merge_in_progress = merge_in_progress;
  saver.key = &key;
  saver.value = value;
  saver.timestamp = timestamp;
  saver.seq = kMaxSequenceNumber;
  saver.mem = this;
  saver.merge_context = merge_context;
  saver.max_covering_tombstone_seq = max_covering_tombstone_seq;
  saver.merge_operator = moptions_.merge_operator;
  saver.logger = moptions_.info_log;
  saver.inplace_update_support = moptions_.inplace_update_support;
  saver.statistics = moptions_.statistics;
  saver.env_ = env_;
  saver.callback_ = callback;
  saver.is_blob_index = is_blob_index;
  saver.do_merge = do_merge;
  saver.allow_data_in_errors = moptions_.allow_data_in_errors;
  table_->Get(key, &saver, SaveValue);
  *seq = saver.seq;
}

void MemTable::MultiGet(const ReadOptions& read_options, MultiGetRange* range,
                        ReadCallback* callback, bool* is_blob) {
  // The sequence number is updated synchronously in version_set.h
  if (IsEmpty()) {
    // Avoiding recording stats for speed.
    return;
  }
  PERF_TIMER_GUARD(get_from_memtable_time);

  MultiGetRange temp_range(*range, range->begin(), range->end());
  if (bloom_filter_) {
    std::array<Slice*, MultiGetContext::MAX_BATCH_SIZE> keys;
    std::array<bool, MultiGetContext::MAX_BATCH_SIZE> may_match = {{true}};
    autovector<Slice, MultiGetContext::MAX_BATCH_SIZE> prefixes;
    int num_keys = 0;
    for (auto iter = temp_range.begin(); iter != temp_range.end(); ++iter) {
      if (!prefix_extractor_) {
        keys[num_keys++] = &iter->ukey;
      } else if (prefix_extractor_->InDomain(iter->ukey)) {
        prefixes.emplace_back(prefix_extractor_->Transform(iter->ukey));
        keys[num_keys++] = &prefixes.back();
      }
    }
    bloom_filter_->MayContain(num_keys, &keys[0], &may_match[0]);
    int idx = 0;
    for (auto iter = temp_range.begin(); iter != temp_range.end(); ++iter) {
      if (prefix_extractor_ && !prefix_extractor_->InDomain(iter->ukey)) {
        PERF_COUNTER_ADD(bloom_memtable_hit_count, 1);
        continue;
      }
      if (!may_match[idx]) {
        temp_range.SkipKey(iter);
        PERF_COUNTER_ADD(bloom_memtable_miss_count, 1);
      } else {
        PERF_COUNTER_ADD(bloom_memtable_hit_count, 1);
      }
      idx++;
    }
  }
  for (auto iter = temp_range.begin(); iter != temp_range.end(); ++iter) {
    SequenceNumber seq = kMaxSequenceNumber;
    bool found_final_value{false};
    bool merge_in_progress = iter->s->IsMergeInProgress();
    std::unique_ptr<FragmentedRangeTombstoneIterator> range_del_iter(
        NewRangeTombstoneIterator(
            read_options, GetInternalKeySeqno(iter->lkey->internal_key())));
    if (range_del_iter != nullptr) {
      iter->max_covering_tombstone_seq = std::max(
          iter->max_covering_tombstone_seq,
          range_del_iter->MaxCoveringTombstoneSeqnum(iter->lkey->user_key()));
    }
    GetFromTable(*(iter->lkey), iter->max_covering_tombstone_seq, true,
                 callback, is_blob, iter->value->GetSelf(), iter->timestamp,
                 iter->s, &(iter->merge_context), &seq, &found_final_value,
                 &merge_in_progress);

    if (!found_final_value && merge_in_progress) {
      *(iter->s) = Status::MergeInProgress();
    }

    if (found_final_value) {
      iter->value->PinSelf();
      range->AddValueSize(iter->value->size());
      range->MarkKeyDone(iter);
      RecordTick(moptions_.statistics, MEMTABLE_HIT);
      if (range->GetValueSize() > read_options.value_size_soft_limit) {
        // Set all remaining keys in range to Abort
        for (auto range_iter = range->begin(); range_iter != range->end();
             ++range_iter) {
          range->MarkKeyDone(range_iter);
          *(range_iter->s) = Status::Aborted();
        }
        break;
      }
    }
  }
  PERF_COUNTER_ADD(get_from_memtable_count, 1);
}

void MemTable::Update(SequenceNumber seq,
                      const Slice& key,
                      const Slice& value) {
  LookupKey lkey(key, seq);
  Slice mem_key = lkey.memtable_key();

  std::unique_ptr<MemTableRep::Iterator> iter(
      table_->GetDynamicPrefixIterator());
  iter->Seek(lkey.internal_key(), mem_key.data());

  if (iter->Valid()) {
    // entry format is:
    //    key_length  varint32
    //    userkey  char[klength-8]
    //    tag      uint64
    //    vlength  varint32
    //    value    char[vlength]
    // Check that it belongs to same user key.  We do not check the
    // sequence number since the Seek() call above should have skipped
    // all entries with overly large sequence numbers.
    const char* entry = iter->key();
    uint32_t key_length = 0;
    const char* key_ptr = GetVarint32Ptr(entry, entry + 5, &key_length);
    if (comparator_.comparator.user_comparator()->Equal(
            Slice(key_ptr, key_length - 8), lkey.user_key())) {
      // Correct user key
      const uint64_t tag = DecodeFixed64(key_ptr + key_length - 8);
      ValueType type;
      SequenceNumber existing_seq;
      UnPackSequenceAndType(tag, &existing_seq, &type);
      assert(existing_seq != seq);
      if (type == kTypeValue) {
        Slice prev_value = GetLengthPrefixedSlice(key_ptr + key_length);
        uint32_t prev_size = static_cast<uint32_t>(prev_value.size());
        uint32_t new_size = static_cast<uint32_t>(value.size());

        // Update value, if new value size  <= previous value size
        if (new_size <= prev_size) {
          char* p =
              EncodeVarint32(const_cast<char*>(key_ptr) + key_length, new_size);
          WriteLock wl(GetLock(lkey.user_key()));
          memcpy(p, value.data(), value.size());
          assert((unsigned)((p + value.size()) - entry) ==
                 (unsigned)(VarintLength(key_length) + key_length +
                            VarintLength(value.size()) + value.size()));
          RecordTick(moptions_.statistics, NUMBER_KEYS_UPDATED);
          return;
        }
      }
    }
  }

  // key doesn't exist
  bool add_res __attribute__((__unused__));
  add_res = Add(seq, kTypeValue, key, value);
  // We already checked unused != seq above. In that case, Add should not fail.
  assert(add_res);
}

bool MemTable::UpdateCallback(SequenceNumber seq,
                              const Slice& key,
                              const Slice& delta) {
  LookupKey lkey(key, seq);
  Slice memkey = lkey.memtable_key();

  std::unique_ptr<MemTableRep::Iterator> iter(
      table_->GetDynamicPrefixIterator());
  iter->Seek(lkey.internal_key(), memkey.data());

  if (iter->Valid()) {
    // entry format is:
    //    key_length  varint32
    //    userkey  char[klength-8]
    //    tag      uint64
    //    vlength  varint32
    //    value    char[vlength]
    // Check that it belongs to same user key.  We do not check the
    // sequence number since the Seek() call above should have skipped
    // all entries with overly large sequence numbers.
    const char* entry = iter->key();
    uint32_t key_length = 0;
    const char* key_ptr = GetVarint32Ptr(entry, entry + 5, &key_length);
    if (comparator_.comparator.user_comparator()->Equal(
            Slice(key_ptr, key_length - 8), lkey.user_key())) {
      // Correct user key
      const uint64_t tag = DecodeFixed64(key_ptr + key_length - 8);
      ValueType type;
      uint64_t unused;
      UnPackSequenceAndType(tag, &unused, &type);
      switch (type) {
        case kTypeValue: {
          Slice prev_value = GetLengthPrefixedSlice(key_ptr + key_length);
          uint32_t prev_size = static_cast<uint32_t>(prev_value.size());

          char* prev_buffer = const_cast<char*>(prev_value.data());
          uint32_t new_prev_size = prev_size;

          std::string str_value;
          WriteLock wl(GetLock(lkey.user_key()));
          auto status = moptions_.inplace_callback(prev_buffer, &new_prev_size,
                                                   delta, &str_value);
          if (status == UpdateStatus::UPDATED_INPLACE) {
            // Value already updated by callback.
            assert(new_prev_size <= prev_size);
            if (new_prev_size < prev_size) {
              // overwrite the new prev_size
              char* p = EncodeVarint32(const_cast<char*>(key_ptr) + key_length,
                                       new_prev_size);
              if (VarintLength(new_prev_size) < VarintLength(prev_size)) {
                // shift the value buffer as well.
                memcpy(p, prev_buffer, new_prev_size);
              }
            }
            RecordTick(moptions_.statistics, NUMBER_KEYS_UPDATED);
            UpdateFlushState();
            return true;
          } else if (status == UpdateStatus::UPDATED) {
            Add(seq, kTypeValue, key, Slice(str_value));
            RecordTick(moptions_.statistics, NUMBER_KEYS_WRITTEN);
            UpdateFlushState();
            return true;
          } else if (status == UpdateStatus::UPDATE_FAILED) {
            // No action required. Return.
            UpdateFlushState();
            return true;
          }
        }
        default:
          break;
      }
    }
  }
  // If the latest value is not kTypeValue
  // or key doesn't exist
  return false;
}

size_t MemTable::CountSuccessiveMergeEntries(const LookupKey& key) {
  Slice memkey = key.memtable_key();

  // A total ordered iterator is costly for some memtablerep (prefix aware
  // reps). By passing in the user key, we allow efficient iterator creation.
  // The iterator only needs to be ordered within the same user key.
  std::unique_ptr<MemTableRep::Iterator> iter(
      table_->GetDynamicPrefixIterator());
  iter->Seek(key.internal_key(), memkey.data());

  size_t num_successive_merges = 0;

  for (; iter->Valid(); iter->Next()) {
    const char* entry = iter->key();
    uint32_t key_length = 0;
    const char* iter_key_ptr = GetVarint32Ptr(entry, entry + 5, &key_length);
    if (!comparator_.comparator.user_comparator()->Equal(
            Slice(iter_key_ptr, key_length - 8), key.user_key())) {
      break;
    }

    const uint64_t tag = DecodeFixed64(iter_key_ptr + key_length - 8);
    ValueType type;
    uint64_t unused;
    UnPackSequenceAndType(tag, &unused, &type);
    if (type != kTypeMerge) {
      break;
    }

    ++num_successive_merges;
  }

  return num_successive_merges;
}

void MemTableRep::Get(const LookupKey& k, void* callback_args,
                      bool (*callback_func)(void* arg, const char* entry)) {
  auto iter = GetDynamicPrefixIterator();
  for (iter->Seek(k.internal_key(), k.memtable_key().data());
       iter->Valid() && callback_func(callback_args, iter->key());
       iter->Next()) {
  }
}

void MemTable::RefLogContainingPrepSection(uint64_t log) {
  assert(log > 0);
  auto cur = min_prep_log_referenced_.load();
  while ((log < cur || cur == 0) &&
         !min_prep_log_referenced_.compare_exchange_strong(cur, log)) {
    cur = min_prep_log_referenced_.load();
  }
}

uint64_t MemTable::GetMinLogContainingPrepSection() {
  return min_prep_log_referenced_.load();
}

}  // namespace ROCKSDB_NAMESPACE<|MERGE_RESOLUTION|>--- conflicted
+++ resolved
@@ -780,16 +780,6 @@
         return true;
       }
       default: {
-<<<<<<< HEAD
-        std::string msg("Unrecognized value type: " +
-                        std::to_string(static_cast<int>(type)) + ". ");
-        msg.append("User key: " + user_key_slice.ToString(/*hex=*/true) + ". ");
-        msg.append("seq: " + std::to_string(seq) + ".");
-        *(s->status) = Status::Corruption(msg.c_str());
-      }
-        assert(false);
-        return true;
-=======
         std::string msg("Corrupted value not expected.");
         if (s->allow_data_in_errors) {
           msg.append("Unrecognized value type: " +
@@ -801,7 +791,6 @@
         *(s->status) = Status::Corruption(msg.c_str());
         return false;
       }
->>>>>>> ed431616
     }
   }
 
