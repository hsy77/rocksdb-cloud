//  Copyright (c) 2011-present, Facebook, Inc.  All rights reserved.
//  This source code is licensed under both the GPLv2 (found in the
//  COPYING file in the root directory) and Apache 2.0 License
//  (found in the LICENSE.Apache file in the root directory).
//
// Copyright (c) 2011 The LevelDB Authors. All rights reserved.
// Use of this source code is governed by a BSD-style license that can be
// found in the LICENSE file. See the AUTHORS file for names of contributors.

#include "db/memtable.h"

#include <algorithm>
#include <array>
#include <limits>
#include <memory>

#include "db/dbformat.h"
#include "db/kv_checksum.h"
#include "db/merge_context.h"
#include "db/merge_helper.h"
#include "db/pinned_iterators_manager.h"
#include "db/range_tombstone_fragmenter.h"
#include "db/read_callback.h"
#include "db/wide/wide_column_serialization.h"
#include "logging/logging.h"
#include "memory/arena.h"
#include "memory/memory_usage.h"
#include "monitoring/perf_context_imp.h"
#include "monitoring/statistics_impl.h"
#include "port/lang.h"
#include "port/port.h"
#include "rocksdb/comparator.h"
#include "rocksdb/env.h"
#include "rocksdb/iterator.h"
#include "rocksdb/merge_operator.h"
#include "rocksdb/slice_transform.h"
#include "rocksdb/types.h"
#include "rocksdb/write_buffer_manager.h"
#include "table/internal_iterator.h"
#include "table/iterator_wrapper.h"
#include "table/merging_iterator.h"
#include "util/autovector.h"
#include "util/coding.h"
#include "util/mutexlock.h"

namespace ROCKSDB_NAMESPACE {

ImmutableMemTableOptions::ImmutableMemTableOptions(
    const ImmutableOptions& ioptions,
    const MutableCFOptions& mutable_cf_options)
    : arena_block_size(mutable_cf_options.arena_block_size),
      memtable_prefix_bloom_bits(
          static_cast<uint32_t>(
              static_cast<double>(mutable_cf_options.write_buffer_size) *
              mutable_cf_options.memtable_prefix_bloom_size_ratio) *
          8u),
      memtable_huge_page_size(mutable_cf_options.memtable_huge_page_size),
      memtable_whole_key_filtering(
          mutable_cf_options.memtable_whole_key_filtering),
      inplace_update_support(ioptions.inplace_update_support),
      inplace_update_num_locks(mutable_cf_options.inplace_update_num_locks),
      inplace_callback(ioptions.inplace_callback),
      max_successive_merges(mutable_cf_options.max_successive_merges),
      statistics(ioptions.stats),
      merge_operator(ioptions.merge_operator.get()),
      info_log(ioptions.logger),
      allow_data_in_errors(ioptions.allow_data_in_errors),
      protection_bytes_per_key(
          mutable_cf_options.memtable_protection_bytes_per_key) {}

MemTable::MemTable(const InternalKeyComparator& cmp,
                   const ImmutableOptions& ioptions,
                   const MutableCFOptions& mutable_cf_options,
                   WriteBufferManager* write_buffer_manager,
                   SequenceNumber latest_seq, uint32_t column_family_id)
    : comparator_(cmp),
      moptions_(ioptions, mutable_cf_options),
      refs_(0),
      kArenaBlockSize(Arena::OptimizeBlockSize(moptions_.arena_block_size)),
      mem_tracker_(write_buffer_manager),
      arena_(moptions_.arena_block_size,
             (write_buffer_manager != nullptr &&
              (write_buffer_manager->enabled() ||
               write_buffer_manager->cost_to_cache()))
                 ? &mem_tracker_
                 : nullptr,
             mutable_cf_options.memtable_huge_page_size),
      table_(ioptions.memtable_factory->CreateMemTableRep(
          comparator_, &arena_, mutable_cf_options.prefix_extractor.get(),
          ioptions.logger, column_family_id)),
      range_del_table_(SkipListFactory().CreateMemTableRep(
          comparator_, &arena_, nullptr /* transform */, ioptions.logger,
          column_family_id)),
      is_range_del_table_empty_(true),
      data_size_(0),
      num_entries_(0),
      num_deletes_(0),
      num_range_deletes_(0),
      write_buffer_size_(mutable_cf_options.write_buffer_size),
      flush_in_progress_(false),
      flush_completed_(false),
      file_number_(0),
      first_seqno_(0),
      earliest_seqno_(latest_seq),
      creation_seq_(latest_seq),
      mem_next_logfile_number_(0),
      min_prep_log_referenced_(0),
      locks_(moptions_.inplace_update_support
                 ? moptions_.inplace_update_num_locks
                 : 0),
      prefix_extractor_(mutable_cf_options.prefix_extractor.get()),
      flush_state_(FLUSH_NOT_REQUESTED),
      clock_(ioptions.clock),
      insert_with_hint_prefix_extractor_(
          ioptions.memtable_insert_with_hint_prefix_extractor.get()),
      oldest_key_time_(std::numeric_limits<uint64_t>::max()),
      atomic_flush_seqno_(kMaxSequenceNumber),
      approximate_memory_usage_(0),
<<<<<<< HEAD
      disable_auto_flush_(mutable_cf_options.disable_auto_flush) {
=======
      memtable_max_range_deletions_(
          mutable_cf_options.memtable_max_range_deletions) {
>>>>>>> 49ce8a10
  UpdateFlushState();
  // something went wrong if we need to flush before inserting anything
  assert(!ShouldScheduleFlush());

  // use bloom_filter_ for both whole key and prefix bloom filter
  if ((prefix_extractor_ || moptions_.memtable_whole_key_filtering) &&
      moptions_.memtable_prefix_bloom_bits > 0) {
    bloom_filter_.reset(
        new DynamicBloom(&arena_, moptions_.memtable_prefix_bloom_bits,
                         6 /* hard coded 6 probes */,
                         moptions_.memtable_huge_page_size, ioptions.logger));
  }
  // Initialize cached_range_tombstone_ here since it could
  // be read before it is constructed in MemTable::Add(), which could also lead
  // to a data race on the global mutex table backing atomic shared_ptr.
  auto new_cache = std::make_shared<FragmentedRangeTombstoneListCache>();
  size_t size = cached_range_tombstone_.Size();
  for (size_t i = 0; i < size; ++i) {
    std::shared_ptr<FragmentedRangeTombstoneListCache>* local_cache_ref_ptr =
        cached_range_tombstone_.AccessAtCore(i);
    auto new_local_cache_ref = std::make_shared<
        const std::shared_ptr<FragmentedRangeTombstoneListCache>>(new_cache);
    std::atomic_store_explicit(
        local_cache_ref_ptr,
        std::shared_ptr<FragmentedRangeTombstoneListCache>(new_local_cache_ref,
                                                           new_cache.get()),
        std::memory_order_relaxed);
  }
  const Comparator* ucmp = cmp.user_comparator();
  assert(ucmp);
  ts_sz_ = ucmp->timestamp_size();
  persist_user_defined_timestamps_ = ioptions.persist_user_defined_timestamps;
}

MemTable::~MemTable() {
  mem_tracker_.FreeMem();
  assert(refs_ == 0);
}

size_t MemTable::ApproximateMemoryUsage() {
  autovector<size_t> usages = {
      arena_.ApproximateMemoryUsage(), table_->ApproximateMemoryUsage(),
      range_del_table_->ApproximateMemoryUsage(),
      ROCKSDB_NAMESPACE::ApproximateMemoryUsage(insert_hints_)};
  size_t total_usage = 0;
  for (size_t usage : usages) {
    // If usage + total_usage >= kMaxSizet, return kMaxSizet.
    // the following variation is to avoid numeric overflow.
    if (usage >= std::numeric_limits<size_t>::max() - total_usage) {
      return std::numeric_limits<size_t>::max();
    }
    total_usage += usage;
  }
  approximate_memory_usage_.store(total_usage, std::memory_order_relaxed);
  // otherwise, return the actual usage
  return total_usage;
}

bool MemTable::ShouldFlushNow() {
  // This is set if memtable_max_range_deletions is > 0,
  // and that many range deletions are done
  if (memtable_max_range_deletions_ > 0 &&
      num_range_deletes_.load(std::memory_order_relaxed) >=
          static_cast<uint64_t>(memtable_max_range_deletions_)) {
    return true;
  }

  size_t write_buffer_size = write_buffer_size_.load(std::memory_order_relaxed);
  // In a lot of times, we cannot allocate arena blocks that exactly matches the
  // buffer size. Thus we have to decide if we should over-allocate or
  // under-allocate.
  // This constant variable can be interpreted as: if we still have more than
  // "kAllowOverAllocationRatio * kArenaBlockSize" space left, we'd try to over
  // allocate one more block.
  const double kAllowOverAllocationRatio = 0.6;

  // If arena still have room for new block allocation, we can safely say it
  // shouldn't flush.
  auto allocated_memory = table_->ApproximateMemoryUsage() +
                          range_del_table_->ApproximateMemoryUsage() +
                          arena_.MemoryAllocatedBytes();

  approximate_memory_usage_.store(allocated_memory, std::memory_order_relaxed);

  // if we can still allocate one more block without exceeding the
  // over-allocation ratio, then we should not flush.
  if (allocated_memory + kArenaBlockSize <
      write_buffer_size + kArenaBlockSize * kAllowOverAllocationRatio) {
    return false;
  }

  // if user keeps adding entries that exceeds write_buffer_size, we need to
  // flush earlier even though we still have much available memory left.
  if (allocated_memory >
      write_buffer_size + kArenaBlockSize * kAllowOverAllocationRatio) {
    return true;
  }

  // In this code path, Arena has already allocated its "last block", which
  // means the total allocatedmemory size is either:
  //  (1) "moderately" over allocated the memory (no more than `0.6 * arena
  // block size`. Or,
  //  (2) the allocated memory is less than write buffer size, but we'll stop
  // here since if we allocate a new arena block, we'll over allocate too much
  // more (half of the arena block size) memory.
  //
  // In either case, to avoid over-allocate, the last block will stop allocation
  // when its usage reaches a certain ratio, which we carefully choose "0.75
  // full" as the stop condition because it addresses the following issue with
  // great simplicity: What if the next inserted entry's size is
  // bigger than AllocatedAndUnused()?
  //
  // The answer is: if the entry size is also bigger than 0.25 *
  // kArenaBlockSize, a dedicated block will be allocated for it; otherwise
  // arena will anyway skip the AllocatedAndUnused() and allocate a new, empty
  // and regular block. In either case, we *overly* over-allocated.
  //
  // Therefore, setting the last block to be at most "0.75 full" avoids both
  // cases.
  //
  // NOTE: the average percentage of waste space of this approach can be counted
  // as: "arena block size * 0.25 / write buffer size". User who specify a small
  // write buffer size and/or big arena block size may suffer.
  return arena_.AllocatedAndUnused() < kArenaBlockSize / 4;
}

void MemTable::EnableAutoFlush() {
  bool flush_previously_disabled =
      disable_auto_flush_.exchange(false, std::memory_order_relaxed);
  if (!flush_previously_disabled) {
    ROCKS_LOG_WARN(moptions_.info_log,
                   "EnableFlush called when flush is already enabled");
  }
}

bool MemTable::TEST_IsAutoFlushEnabled() const {
  return !disable_auto_flush_.load(std::memory_order_relaxed);
}

void MemTable::UpdateFlushState() {
  auto state = flush_state_.load(std::memory_order_relaxed);
  if (state == FLUSH_NOT_REQUESTED && ShouldFlushNow()) {
    if (disable_auto_flush_.load(std::memory_order_relaxed)) {
      return;
    }
    // ignore CAS failure, because that means somebody else requested
    // a flush
    flush_state_.compare_exchange_strong(state, FLUSH_REQUESTED,
                                         std::memory_order_relaxed,
                                         std::memory_order_relaxed);
  }
}

void MemTable::UpdateOldestKeyTime() {
  uint64_t oldest_key_time = oldest_key_time_.load(std::memory_order_relaxed);
  if (oldest_key_time == std::numeric_limits<uint64_t>::max()) {
    int64_t current_time = 0;
    auto s = clock_->GetCurrentTime(&current_time);
    if (s.ok()) {
      assert(current_time >= 0);
      // If fail, the timestamp is already set.
      oldest_key_time_.compare_exchange_strong(
          oldest_key_time, static_cast<uint64_t>(current_time),
          std::memory_order_relaxed, std::memory_order_relaxed);
    }
  }
}

Status MemTable::VerifyEntryChecksum(const char* entry,
                                     uint32_t protection_bytes_per_key,
                                     bool allow_data_in_errors) {
  if (protection_bytes_per_key == 0) {
    return Status::OK();
  }
  uint32_t key_length;
  const char* key_ptr = GetVarint32Ptr(entry, entry + 5, &key_length);
  if (key_ptr == nullptr) {
    return Status::Corruption("Unable to parse internal key length");
  }
  if (key_length < 8) {
    return Status::Corruption("Memtable entry internal key length too short.");
  }
  Slice user_key = Slice(key_ptr, key_length - 8);

  const uint64_t tag = DecodeFixed64(key_ptr + key_length - 8);
  ValueType type;
  SequenceNumber seq;
  UnPackSequenceAndType(tag, &seq, &type);

  uint32_t value_length = 0;
  const char* value_ptr = GetVarint32Ptr(
      key_ptr + key_length, key_ptr + key_length + 5, &value_length);
  if (value_ptr == nullptr) {
    return Status::Corruption("Unable to parse internal key value");
  }
  Slice value = Slice(value_ptr, value_length);

  const char* checksum_ptr = value_ptr + value_length;
  bool match =
      ProtectionInfo64()
          .ProtectKVO(user_key, value, type)
          .ProtectS(seq)
          .Verify(static_cast<uint8_t>(protection_bytes_per_key), checksum_ptr);
  if (!match) {
    std::string msg(
        "Corrupted memtable entry, per key-value checksum verification "
        "failed.");
    if (allow_data_in_errors) {
      msg.append("Unrecognized value type: " +
                 std::to_string(static_cast<int>(type)) + ". ");
      msg.append("User key: " + user_key.ToString(/*hex=*/true) + ". ");
      msg.append("seq: " + std::to_string(seq) + ".");
    }
    return Status::Corruption(msg.c_str());
  }
  return Status::OK();
}

int MemTable::KeyComparator::operator()(const char* prefix_len_key1,
                                        const char* prefix_len_key2) const {
  // Internal keys are encoded as length-prefixed strings.
  Slice k1 = GetLengthPrefixedSlice(prefix_len_key1);
  Slice k2 = GetLengthPrefixedSlice(prefix_len_key2);
  return comparator.CompareKeySeq(k1, k2);
}

int MemTable::KeyComparator::operator()(
    const char* prefix_len_key, const KeyComparator::DecodedType& key) const {
  // Internal keys are encoded as length-prefixed strings.
  Slice a = GetLengthPrefixedSlice(prefix_len_key);
  return comparator.CompareKeySeq(a, key);
}

void MemTableRep::InsertConcurrently(KeyHandle /*handle*/) {
  throw std::runtime_error("concurrent insert not supported");
}

Slice MemTableRep::UserKey(const char* key) const {
  Slice slice = GetLengthPrefixedSlice(key);
  return Slice(slice.data(), slice.size() - 8);
}

KeyHandle MemTableRep::Allocate(const size_t len, char** buf) {
  *buf = allocator_->Allocate(len);
  return static_cast<KeyHandle>(*buf);
}

// Encode a suitable internal key target for "target" and return it.
// Uses *scratch as scratch space, and the returned pointer will point
// into this scratch space.
const char* EncodeKey(std::string* scratch, const Slice& target) {
  scratch->clear();
  PutVarint32(scratch, static_cast<uint32_t>(target.size()));
  scratch->append(target.data(), target.size());
  return scratch->data();
}

class MemTableIterator : public InternalIterator {
 public:
  MemTableIterator(const MemTable& mem, const ReadOptions& read_options,
                   Arena* arena, bool use_range_del_table = false)
      : bloom_(nullptr),
        prefix_extractor_(mem.prefix_extractor_),
        comparator_(mem.comparator_),
        valid_(false),
        arena_mode_(arena != nullptr),
        value_pinned_(
            !mem.GetImmutableMemTableOptions()->inplace_update_support),
        protection_bytes_per_key_(mem.moptions_.protection_bytes_per_key),
        status_(Status::OK()),
        logger_(mem.moptions_.info_log),
        ts_sz_(mem.ts_sz_) {
    if (use_range_del_table) {
      iter_ = mem.range_del_table_->GetIterator(arena);
    } else if (prefix_extractor_ != nullptr && !read_options.total_order_seek &&
               !read_options.auto_prefix_mode) {
      // Auto prefix mode is not implemented in memtable yet.
      bloom_ = mem.bloom_filter_.get();
      iter_ = mem.table_->GetDynamicPrefixIterator(arena);
    } else {
      iter_ = mem.table_->GetIterator(arena);
    }
    status_.PermitUncheckedError();
  }
  // No copying allowed
  MemTableIterator(const MemTableIterator&) = delete;
  void operator=(const MemTableIterator&) = delete;

  ~MemTableIterator() override {
#ifndef NDEBUG
    // Assert that the MemTableIterator is never deleted while
    // Pinning is Enabled.
    assert(!pinned_iters_mgr_ || !pinned_iters_mgr_->PinningEnabled());
#endif
    if (arena_mode_) {
      iter_->~Iterator();
    } else {
      delete iter_;
    }
  }

#ifndef NDEBUG
  void SetPinnedItersMgr(PinnedIteratorsManager* pinned_iters_mgr) override {
    pinned_iters_mgr_ = pinned_iters_mgr;
  }
  PinnedIteratorsManager* pinned_iters_mgr_ = nullptr;
#endif

  bool Valid() const override { return valid_ && status_.ok(); }
  void Seek(const Slice& k) override {
    PERF_TIMER_GUARD(seek_on_memtable_time);
    PERF_COUNTER_ADD(seek_on_memtable_count, 1);
    if (bloom_) {
      // iterator should only use prefix bloom filter
      Slice user_k_without_ts(ExtractUserKeyAndStripTimestamp(k, ts_sz_));
      if (prefix_extractor_->InDomain(user_k_without_ts)) {
        if (!bloom_->MayContain(
                prefix_extractor_->Transform(user_k_without_ts))) {
          PERF_COUNTER_ADD(bloom_memtable_miss_count, 1);
          valid_ = false;
          return;
        } else {
          PERF_COUNTER_ADD(bloom_memtable_hit_count, 1);
        }
      }
    }
    iter_->Seek(k, nullptr);
    valid_ = iter_->Valid();
    VerifyEntryChecksum();
  }
  void SeekForPrev(const Slice& k) override {
    PERF_TIMER_GUARD(seek_on_memtable_time);
    PERF_COUNTER_ADD(seek_on_memtable_count, 1);
    if (bloom_) {
      Slice user_k_without_ts(ExtractUserKeyAndStripTimestamp(k, ts_sz_));
      if (prefix_extractor_->InDomain(user_k_without_ts)) {
        if (!bloom_->MayContain(
                prefix_extractor_->Transform(user_k_without_ts))) {
          PERF_COUNTER_ADD(bloom_memtable_miss_count, 1);
          valid_ = false;
          return;
        } else {
          PERF_COUNTER_ADD(bloom_memtable_hit_count, 1);
        }
      }
    }
    iter_->Seek(k, nullptr);
    valid_ = iter_->Valid();
    VerifyEntryChecksum();
    if (!Valid() && status().ok()) {
      SeekToLast();
    }
    while (Valid() && comparator_.comparator.Compare(k, key()) < 0) {
      Prev();
    }
  }
  void SeekToFirst() override {
    iter_->SeekToFirst();
    valid_ = iter_->Valid();
    VerifyEntryChecksum();
  }
  void SeekToLast() override {
    iter_->SeekToLast();
    valid_ = iter_->Valid();
    VerifyEntryChecksum();
  }
  void Next() override {
    PERF_COUNTER_ADD(next_on_memtable_count, 1);
    assert(Valid());
    iter_->Next();
    TEST_SYNC_POINT_CALLBACK("MemTableIterator::Next:0", iter_);
    valid_ = iter_->Valid();
    VerifyEntryChecksum();
  }
  bool NextAndGetResult(IterateResult* result) override {
    Next();
    bool is_valid = Valid();
    if (is_valid) {
      result->key = key();
      result->bound_check_result = IterBoundCheck::kUnknown;
      result->value_prepared = true;
    }
    return is_valid;
  }
  void Prev() override {
    PERF_COUNTER_ADD(prev_on_memtable_count, 1);
    assert(Valid());
    iter_->Prev();
    valid_ = iter_->Valid();
    VerifyEntryChecksum();
  }
  Slice key() const override {
    assert(Valid());
    return GetLengthPrefixedSlice(iter_->key());
  }
  Slice value() const override {
    assert(Valid());
    Slice key_slice = GetLengthPrefixedSlice(iter_->key());
    return GetLengthPrefixedSlice(key_slice.data() + key_slice.size());
  }

  Status status() const override { return status_; }

  bool IsKeyPinned() const override {
    // memtable data is always pinned
    return true;
  }

  bool IsValuePinned() const override {
    // memtable value is always pinned, except if we allow inplace update.
    return value_pinned_;
  }

 private:
  DynamicBloom* bloom_;
  const SliceTransform* const prefix_extractor_;
  const MemTable::KeyComparator comparator_;
  MemTableRep::Iterator* iter_;
  bool valid_;
  bool arena_mode_;
  bool value_pinned_;
  uint32_t protection_bytes_per_key_;
  Status status_;
  Logger* logger_;
  size_t ts_sz_;

  void VerifyEntryChecksum() {
    if (protection_bytes_per_key_ > 0 && Valid()) {
      status_ = MemTable::VerifyEntryChecksum(iter_->key(),
                                              protection_bytes_per_key_);
      if (!status_.ok()) {
        ROCKS_LOG_ERROR(logger_, "In MemtableIterator: %s", status_.getState());
      }
    }
  }
};

InternalIterator* MemTable::NewIterator(const ReadOptions& read_options,
                                        Arena* arena) {
  assert(arena != nullptr);
  auto mem = arena->AllocateAligned(sizeof(MemTableIterator));
  return new (mem) MemTableIterator(*this, read_options, arena);
}

FragmentedRangeTombstoneIterator* MemTable::NewRangeTombstoneIterator(
    const ReadOptions& read_options, SequenceNumber read_seq,
    bool immutable_memtable) {
  if (read_options.ignore_range_deletions ||
      is_range_del_table_empty_.load(std::memory_order_relaxed)) {
    return nullptr;
  }
  return NewRangeTombstoneIteratorInternal(read_options, read_seq,
                                           immutable_memtable);
}

FragmentedRangeTombstoneIterator* MemTable::NewRangeTombstoneIteratorInternal(
    const ReadOptions& read_options, SequenceNumber read_seq,
    bool immutable_memtable) {
  if (immutable_memtable) {
    // Note that caller should already have verified that
    // !is_range_del_table_empty_
    assert(IsFragmentedRangeTombstonesConstructed());
    return new FragmentedRangeTombstoneIterator(
        fragmented_range_tombstone_list_.get(), comparator_.comparator,
        read_seq, read_options.timestamp);
  }

  // takes current cache
  std::shared_ptr<FragmentedRangeTombstoneListCache> cache =
      std::atomic_load_explicit(cached_range_tombstone_.Access(),
                                std::memory_order_relaxed);
  // construct fragmented tombstone list if necessary
  if (!cache->initialized.load(std::memory_order_acquire)) {
    cache->reader_mutex.lock();
    if (!cache->tombstones) {
      auto* unfragmented_iter =
          new MemTableIterator(*this, read_options, nullptr /* arena */,
                               true /* use_range_del_table */);
      cache->tombstones.reset(new FragmentedRangeTombstoneList(
          std::unique_ptr<InternalIterator>(unfragmented_iter),
          comparator_.comparator));
      cache->initialized.store(true, std::memory_order_release);
    }
    cache->reader_mutex.unlock();
  }

  auto* fragmented_iter = new FragmentedRangeTombstoneIterator(
      cache, comparator_.comparator, read_seq, read_options.timestamp);
  return fragmented_iter;
}

void MemTable::ConstructFragmentedRangeTombstones() {
  assert(!IsFragmentedRangeTombstonesConstructed(false));
  // There should be no concurrent Construction
  if (!is_range_del_table_empty_.load(std::memory_order_relaxed)) {
    // TODO: plumb Env::IOActivity
    auto* unfragmented_iter =
        new MemTableIterator(*this, ReadOptions(), nullptr /* arena */,
                             true /* use_range_del_table */);

    fragmented_range_tombstone_list_ =
        std::make_unique<FragmentedRangeTombstoneList>(
            std::unique_ptr<InternalIterator>(unfragmented_iter),
            comparator_.comparator);
  }
}

port::RWMutex* MemTable::GetLock(const Slice& key) {
  return &locks_[GetSliceRangedNPHash(key, locks_.size())];
}

MemTable::MemTableStats MemTable::ApproximateStats(const Slice& start_ikey,
                                                   const Slice& end_ikey) {
  uint64_t entry_count = table_->ApproximateNumEntries(start_ikey, end_ikey);
  entry_count += range_del_table_->ApproximateNumEntries(start_ikey, end_ikey);
  if (entry_count == 0) {
    return {0, 0};
  }
  uint64_t n = num_entries_.load(std::memory_order_relaxed);
  if (n == 0) {
    return {0, 0};
  }
  if (entry_count > n) {
    // (range_del_)table_->ApproximateNumEntries() is just an estimate so it can
    // be larger than actual entries we have. Cap it to entries we have to limit
    // the inaccuracy.
    entry_count = n;
  }
  uint64_t data_size = data_size_.load(std::memory_order_relaxed);
  return {entry_count * (data_size / n), entry_count};
}

Status MemTable::VerifyEncodedEntry(Slice encoded,
                                    const ProtectionInfoKVOS64& kv_prot_info) {
  uint32_t ikey_len = 0;
  if (!GetVarint32(&encoded, &ikey_len)) {
    return Status::Corruption("Unable to parse internal key length");
  }
  if (ikey_len < 8 + ts_sz_) {
    return Status::Corruption("Internal key length too short");
  }
  if (ikey_len > encoded.size()) {
    return Status::Corruption("Internal key length too long");
  }
  uint32_t value_len = 0;
  const size_t user_key_len = ikey_len - 8;
  Slice key(encoded.data(), user_key_len);
  encoded.remove_prefix(user_key_len);

  uint64_t packed = DecodeFixed64(encoded.data());
  ValueType value_type = kMaxValue;
  SequenceNumber sequence_number = kMaxSequenceNumber;
  UnPackSequenceAndType(packed, &sequence_number, &value_type);
  encoded.remove_prefix(8);

  if (!GetVarint32(&encoded, &value_len)) {
    return Status::Corruption("Unable to parse value length");
  }
  if (value_len < encoded.size()) {
    return Status::Corruption("Value length too short");
  }
  if (value_len > encoded.size()) {
    return Status::Corruption("Value length too long");
  }
  Slice value(encoded.data(), value_len);

  return kv_prot_info.StripS(sequence_number)
      .StripKVO(key, value, value_type)
      .GetStatus();
}

void MemTable::UpdateEntryChecksum(const ProtectionInfoKVOS64* kv_prot_info,
                                   const Slice& key, const Slice& value,
                                   ValueType type, SequenceNumber s,
                                   char* checksum_ptr) {
  if (moptions_.protection_bytes_per_key == 0) {
    return;
  }

  if (kv_prot_info == nullptr) {
    ProtectionInfo64()
        .ProtectKVO(key, value, type)
        .ProtectS(s)
        .Encode(static_cast<uint8_t>(moptions_.protection_bytes_per_key),
                checksum_ptr);
  } else {
    kv_prot_info->Encode(
        static_cast<uint8_t>(moptions_.protection_bytes_per_key), checksum_ptr);
  }
}

Status MemTable::Add(SequenceNumber s, ValueType type,
                     const Slice& key, /* user key */
                     const Slice& value,
                     const ProtectionInfoKVOS64* kv_prot_info,
                     bool allow_concurrent,
                     MemTablePostProcessInfo* post_process_info, void** hint) {
  // Format of an entry is concatenation of:
  //  key_size     : varint32 of internal_key.size()
  //  key bytes    : char[internal_key.size()]
  //  value_size   : varint32 of value.size()
  //  value bytes  : char[value.size()]
  //  checksum     : char[moptions_.protection_bytes_per_key]
  uint32_t key_size = static_cast<uint32_t>(key.size());
  uint32_t val_size = static_cast<uint32_t>(value.size());
  uint32_t internal_key_size = key_size + 8;
  const uint32_t encoded_len = VarintLength(internal_key_size) +
                               internal_key_size + VarintLength(val_size) +
                               val_size + moptions_.protection_bytes_per_key;
  char* buf = nullptr;
  std::unique_ptr<MemTableRep>& table =
      type == kTypeRangeDeletion ? range_del_table_ : table_;
  KeyHandle handle = table->Allocate(encoded_len, &buf);

  char* p = EncodeVarint32(buf, internal_key_size);
  memcpy(p, key.data(), key_size);
  Slice key_slice(p, key_size);
  p += key_size;
  uint64_t packed = PackSequenceAndType(s, type);
  EncodeFixed64(p, packed);
  p += 8;
  p = EncodeVarint32(p, val_size);
  memcpy(p, value.data(), val_size);
  assert((unsigned)(p + val_size - buf + moptions_.protection_bytes_per_key) ==
         (unsigned)encoded_len);

  UpdateEntryChecksum(kv_prot_info, key, value, type, s,
                      buf + encoded_len - moptions_.protection_bytes_per_key);
  Slice encoded(buf, encoded_len - moptions_.protection_bytes_per_key);
  if (kv_prot_info != nullptr) {
    TEST_SYNC_POINT_CALLBACK("MemTable::Add:Encoded", &encoded);
    Status status = VerifyEncodedEntry(encoded, *kv_prot_info);
    if (!status.ok()) {
      return status;
    }
  }

  Slice key_without_ts = StripTimestampFromUserKey(key, ts_sz_);

  if (!allow_concurrent) {
    // Extract prefix for insert with hint.
    if (insert_with_hint_prefix_extractor_ != nullptr &&
        insert_with_hint_prefix_extractor_->InDomain(key_slice)) {
      Slice prefix = insert_with_hint_prefix_extractor_->Transform(key_slice);
      bool res = table->InsertKeyWithHint(handle, &insert_hints_[prefix]);
      if (UNLIKELY(!res)) {
        return Status::TryAgain("key+seq exists");
      }
    } else {
      bool res = table->InsertKey(handle);
      if (UNLIKELY(!res)) {
        return Status::TryAgain("key+seq exists");
      }
    }

    // this is a bit ugly, but is the way to avoid locked instructions
    // when incrementing an atomic
    num_entries_.store(num_entries_.load(std::memory_order_relaxed) + 1,
                       std::memory_order_relaxed);
    data_size_.store(data_size_.load(std::memory_order_relaxed) + encoded_len,
                     std::memory_order_relaxed);
    if (type == kTypeDeletion || type == kTypeSingleDeletion ||
        type == kTypeDeletionWithTimestamp) {
      num_deletes_.store(num_deletes_.load(std::memory_order_relaxed) + 1,
                         std::memory_order_relaxed);
    } else if (type == kTypeRangeDeletion) {
      uint64_t val = num_range_deletes_.load(std::memory_order_relaxed) + 1;
      num_range_deletes_.store(val, std::memory_order_relaxed);
    }

    if (bloom_filter_ && prefix_extractor_ &&
        prefix_extractor_->InDomain(key_without_ts)) {
      bloom_filter_->Add(prefix_extractor_->Transform(key_without_ts));
    }
    if (bloom_filter_ && moptions_.memtable_whole_key_filtering) {
      bloom_filter_->Add(key_without_ts);
    }

    // The first sequence number inserted into the memtable
    assert(first_seqno_ == 0 || s >= first_seqno_);
    if (first_seqno_ == 0) {
      first_seqno_.store(s, std::memory_order_relaxed);

      if (earliest_seqno_ == kMaxSequenceNumber) {
        earliest_seqno_.store(GetFirstSequenceNumber(),
                              std::memory_order_relaxed);
      }
      assert(first_seqno_.load() >= earliest_seqno_.load());
    }
    assert(post_process_info == nullptr);
    // TODO(yuzhangyu): support updating newest UDT for when `allow_concurrent`
    // is true.
    MaybeUpdateNewestUDT(key_slice);
    UpdateFlushState();
  } else {
    bool res = (hint == nullptr)
                   ? table->InsertKeyConcurrently(handle)
                   : table->InsertKeyWithHintConcurrently(handle, hint);
    if (UNLIKELY(!res)) {
      return Status::TryAgain("key+seq exists");
    }

    assert(post_process_info != nullptr);
    post_process_info->num_entries++;
    post_process_info->data_size += encoded_len;
    if (type == kTypeDeletion) {
      post_process_info->num_deletes++;
    }

    if (bloom_filter_ && prefix_extractor_ &&
        prefix_extractor_->InDomain(key_without_ts)) {
      bloom_filter_->AddConcurrently(
          prefix_extractor_->Transform(key_without_ts));
    }
    if (bloom_filter_ && moptions_.memtable_whole_key_filtering) {
      bloom_filter_->AddConcurrently(key_without_ts);
    }

    // atomically update first_seqno_ and earliest_seqno_.
    uint64_t cur_seq_num = first_seqno_.load(std::memory_order_relaxed);
    while ((cur_seq_num == 0 || s < cur_seq_num) &&
           !first_seqno_.compare_exchange_weak(cur_seq_num, s)) {
    }
    uint64_t cur_earliest_seqno =
        earliest_seqno_.load(std::memory_order_relaxed);
    while (
        (cur_earliest_seqno == kMaxSequenceNumber || s < cur_earliest_seqno) &&
        !earliest_seqno_.compare_exchange_weak(cur_earliest_seqno, s)) {
    }
  }
  if (type == kTypeRangeDeletion) {
    auto new_cache = std::make_shared<FragmentedRangeTombstoneListCache>();
    size_t size = cached_range_tombstone_.Size();
    if (allow_concurrent) {
      post_process_info->num_range_deletes++;
      range_del_mutex_.lock();
    }
    for (size_t i = 0; i < size; ++i) {
      std::shared_ptr<FragmentedRangeTombstoneListCache>* local_cache_ref_ptr =
          cached_range_tombstone_.AccessAtCore(i);
      auto new_local_cache_ref = std::make_shared<
          const std::shared_ptr<FragmentedRangeTombstoneListCache>>(new_cache);
      // It is okay for some reader to load old cache during invalidation as
      // the new sequence number is not published yet.
      // Each core will have a shared_ptr to a shared_ptr to the cached
      // fragmented range tombstones, so that ref count is maintianed locally
      // per-core using the per-core shared_ptr.
      std::atomic_store_explicit(
          local_cache_ref_ptr,
          std::shared_ptr<FragmentedRangeTombstoneListCache>(
              new_local_cache_ref, new_cache.get()),
          std::memory_order_relaxed);
    }

    if (allow_concurrent) {
      range_del_mutex_.unlock();
    }
    is_range_del_table_empty_.store(false, std::memory_order_relaxed);
  }
  UpdateOldestKeyTime();

  TEST_SYNC_POINT_CALLBACK("MemTable::Add:BeforeReturn:Encoded", &encoded);
  return Status::OK();
}

// Callback from MemTable::Get()
namespace {

struct Saver {
  Status* status;
  const LookupKey* key;
  bool* found_final_value;  // Is value set correctly? Used by KeyMayExist
  bool* merge_in_progress;
  std::string* value;
  PinnableWideColumns* columns;
  SequenceNumber seq;
  std::string* timestamp;
  const MergeOperator* merge_operator;
  // the merge operations encountered;
  MergeContext* merge_context;
  SequenceNumber max_covering_tombstone_seq;
  MemTable* mem;
  Logger* logger;
  Statistics* statistics;
  bool inplace_update_support;
  bool do_merge;
  SystemClock* clock;

  ReadCallback* callback_;
  bool* is_blob_index;
  bool allow_data_in_errors;
  uint32_t protection_bytes_per_key;
  bool CheckCallback(SequenceNumber _seq) {
    if (callback_) {
      return callback_->IsVisible(_seq);
    }
    return true;
  }
};
}  // anonymous namespace

static bool SaveValue(void* arg, const char* entry) {
  TEST_SYNC_POINT_CALLBACK("Memtable::SaveValue:Begin:entry", &entry);
  Saver* s = reinterpret_cast<Saver*>(arg);
  assert(s != nullptr);
  assert(!s->value || !s->columns);

  if (s->protection_bytes_per_key > 0) {
    *(s->status) = MemTable::VerifyEntryChecksum(
        entry, s->protection_bytes_per_key, s->allow_data_in_errors);
    if (!s->status->ok()) {
      ROCKS_LOG_ERROR(s->logger, "In SaveValue: %s", s->status->getState());
      // Memtable entry corrupted
      return false;
    }
  }

  MergeContext* merge_context = s->merge_context;
  SequenceNumber max_covering_tombstone_seq = s->max_covering_tombstone_seq;
  const MergeOperator* merge_operator = s->merge_operator;

  assert(merge_context != nullptr);

  // Refer to comments under MemTable::Add() for entry format.
  // Check that it belongs to same user key.
  uint32_t key_length = 0;
  const char* key_ptr = GetVarint32Ptr(entry, entry + 5, &key_length);
  assert(key_length >= 8);
  Slice user_key_slice = Slice(key_ptr, key_length - 8);
  const Comparator* user_comparator =
      s->mem->GetInternalKeyComparator().user_comparator();
  size_t ts_sz = user_comparator->timestamp_size();
  if (ts_sz && s->timestamp && max_covering_tombstone_seq > 0) {
    // timestamp should already be set to range tombstone timestamp
    assert(s->timestamp->size() == ts_sz);
  }
  if (user_comparator->EqualWithoutTimestamp(user_key_slice,
                                             s->key->user_key())) {
    // Correct user key
    const uint64_t tag = DecodeFixed64(key_ptr + key_length - 8);
    ValueType type;
    SequenceNumber seq;
    UnPackSequenceAndType(tag, &seq, &type);

    if (GetThreadLogging()) {
      ROCKS_LOG_INFO(
          s->logger,
          "In SaveValue, memtable %p, found key at sequence number: %" PRIu64
          ", type: %d",
          s->mem, seq, int(type));
    }

    // If the value is not in the snapshot, skip it
    if (!s->CheckCallback(seq)) {
      return true;  // to continue to the next seq
    }

    if (s->seq == kMaxSequenceNumber) {
      s->seq = seq;
      if (s->seq > max_covering_tombstone_seq) {
        if (ts_sz && s->timestamp != nullptr) {
          // `timestamp` was set to range tombstone's timestamp before
          // `SaveValue` is ever called. This key has a higher sequence number
          // than range tombstone, and is the key with the highest seqno across
          // all keys with this user_key, so we update timestamp here.
          Slice ts = ExtractTimestampFromUserKey(user_key_slice, ts_sz);
          s->timestamp->assign(ts.data(), ts_sz);
        }
      } else {
        s->seq = max_covering_tombstone_seq;
      }
    }

    if (ts_sz > 0 && s->timestamp != nullptr) {
      if (!s->timestamp->empty()) {
        assert(ts_sz == s->timestamp->size());
      }
      // TODO optimize for smaller size ts
      const std::string kMaxTs(ts_sz, '\xff');
      if (s->timestamp->empty() ||
          user_comparator->CompareTimestamp(*(s->timestamp), kMaxTs) == 0) {
        Slice ts = ExtractTimestampFromUserKey(user_key_slice, ts_sz);
        s->timestamp->assign(ts.data(), ts_sz);
      }
    }

    if ((type == kTypeValue || type == kTypeMerge || type == kTypeBlobIndex ||
         type == kTypeWideColumnEntity || type == kTypeDeletion ||
         type == kTypeSingleDeletion || type == kTypeDeletionWithTimestamp) &&
        max_covering_tombstone_seq > seq) {
      type = kTypeRangeDeletion;
    }
    switch (type) {
      case kTypeBlobIndex: {
        if (!s->do_merge) {
          *(s->status) = Status::NotSupported(
              "GetMergeOperands not supported by stacked BlobDB");
          *(s->found_final_value) = true;
          return false;
        }

        if (*(s->merge_in_progress)) {
          *(s->status) = Status::NotSupported(
              "Merge operator not supported by stacked BlobDB");
          *(s->found_final_value) = true;
          return false;
        }

        if (s->is_blob_index == nullptr) {
          ROCKS_LOG_ERROR(s->logger, "Encountered unexpected blob index.");
          *(s->status) = Status::NotSupported(
              "Encountered unexpected blob index. Please open DB with "
              "ROCKSDB_NAMESPACE::blob_db::BlobDB.");
          *(s->found_final_value) = true;
          return false;
        }

        if (s->inplace_update_support) {
          s->mem->GetLock(s->key->user_key())->ReadLock();
        }

        Slice v = GetLengthPrefixedSlice(key_ptr + key_length);

        *(s->status) = Status::OK();

        if (s->value) {
          s->value->assign(v.data(), v.size());
        } else if (s->columns) {
          s->columns->SetPlainValue(v);
        }

        if (s->inplace_update_support) {
          s->mem->GetLock(s->key->user_key())->ReadUnlock();
        }

        *(s->found_final_value) = true;
        *(s->is_blob_index) = true;

        return false;
      }
      case kTypeValue: {
        if (s->inplace_update_support) {
          s->mem->GetLock(s->key->user_key())->ReadLock();
        }

        Slice v = GetLengthPrefixedSlice(key_ptr + key_length);

        *(s->status) = Status::OK();

        if (!s->do_merge) {
          // Preserve the value with the goal of returning it as part of
          // raw merge operands to the user
          // TODO(yanqin) update MergeContext so that timestamps information
          // can also be retained.

          merge_context->PushOperand(
              v, s->inplace_update_support == false /* operand_pinned */);
        } else if (*(s->merge_in_progress)) {
          assert(s->do_merge);

          if (s->value || s->columns) {
<<<<<<< HEAD
            std::string result;
=======
>>>>>>> 49ce8a10
            // `op_failure_scope` (an output parameter) is not provided (set to
            // nullptr) since a failure must be propagated regardless of its
            // value.
            *(s->status) = MergeHelper::TimedFullMerge(
<<<<<<< HEAD
                merge_operator, s->key->user_key(), &v,
                merge_context->GetOperands(), &result, s->logger, s->statistics,
                s->clock, /* result_operand */ nullptr,
                /* update_num_ops_stats */ true,
                /* op_failure_scope */ nullptr);

            if (s->status->ok()) {
              if (s->value) {
                *(s->value) = std::move(result);
              } else {
                assert(s->columns);
                s->columns->SetPlainValue(result);
              }
            }
=======
                merge_operator, s->key->user_key(),
                MergeHelper::kPlainBaseValue, v, merge_context->GetOperands(),
                s->logger, s->statistics, s->clock,
                /* update_num_ops_stats */ true, s->value, s->columns,
                /* op_failure_scope */ nullptr);
>>>>>>> 49ce8a10
          }
        } else if (s->value) {
          s->value->assign(v.data(), v.size());
        } else if (s->columns) {
          s->columns->SetPlainValue(v);
        }

        if (s->inplace_update_support) {
          s->mem->GetLock(s->key->user_key())->ReadUnlock();
        }

        *(s->found_final_value) = true;

        if (s->is_blob_index != nullptr) {
          *(s->is_blob_index) = false;
        }

        return false;
      }
      case kTypeWideColumnEntity: {
        if (s->inplace_update_support) {
          s->mem->GetLock(s->key->user_key())->ReadLock();
        }

        Slice v = GetLengthPrefixedSlice(key_ptr + key_length);

        *(s->status) = Status::OK();

        if (!s->do_merge) {
          // Preserve the value with the goal of returning it as part of
          // raw merge operands to the user

          Slice value_of_default;
          *(s->status) = WideColumnSerialization::GetValueOfDefaultColumn(
              v, value_of_default);

          if (s->status->ok()) {
            merge_context->PushOperand(
                value_of_default,
                s->inplace_update_support == false /* operand_pinned */);
          }
        } else if (*(s->merge_in_progress)) {
          assert(s->do_merge);

<<<<<<< HEAD
          if (s->value) {
            Slice value_of_default;
            *(s->status) = WideColumnSerialization::GetValueOfDefaultColumn(
                v, value_of_default);
            if (s->status->ok()) {
              // `op_failure_scope` (an output parameter) is not provided (set
              // to nullptr) since a failure must be propagated regardless of
              // its value.
              *(s->status) = MergeHelper::TimedFullMerge(
                  merge_operator, s->key->user_key(), &value_of_default,
                  merge_context->GetOperands(), s->value, s->logger,
                  s->statistics, s->clock, /* result_operand */ nullptr,
                  /* update_num_ops_stats */ true,
                  /* op_failure_scope */ nullptr);
            }
          } else if (s->columns) {
            std::string result;
            // `op_failure_scope` (an output parameter) is not provided (set to
            // nullptr) since a failure must be propagated regardless of its
            // value.
            *(s->status) = MergeHelper::TimedFullMergeWithEntity(
                merge_operator, s->key->user_key(), v,
                merge_context->GetOperands(), &result, s->logger, s->statistics,
                s->clock, /* update_num_ops_stats */ true,
                /* op_failure_scope */ nullptr);

            if (s->status->ok()) {
              *(s->status) = s->columns->SetWideColumnValue(result);
            }
=======
          if (s->value || s->columns) {
            // `op_failure_scope` (an output parameter) is not provided (set
            // to nullptr) since a failure must be propagated regardless of
            // its value.
            *(s->status) = MergeHelper::TimedFullMerge(
                merge_operator, s->key->user_key(), MergeHelper::kWideBaseValue,
                v, merge_context->GetOperands(), s->logger, s->statistics,
                s->clock, /* update_num_ops_stats */ true, s->value, s->columns,
                /* op_failure_scope */ nullptr);
>>>>>>> 49ce8a10
          }
        } else if (s->value) {
          Slice value_of_default;
          *(s->status) = WideColumnSerialization::GetValueOfDefaultColumn(
              v, value_of_default);
          if (s->status->ok()) {
            s->value->assign(value_of_default.data(), value_of_default.size());
          }
        } else if (s->columns) {
          *(s->status) = s->columns->SetWideColumnValue(v);
        }

        if (s->inplace_update_support) {
          s->mem->GetLock(s->key->user_key())->ReadUnlock();
        }

        *(s->found_final_value) = true;

        if (s->is_blob_index != nullptr) {
          *(s->is_blob_index) = false;
        }

        return false;
      }
      case kTypeDeletion:
      case kTypeDeletionWithTimestamp:
      case kTypeSingleDeletion:
      case kTypeRangeDeletion: {
        if (*(s->merge_in_progress)) {
          if (s->value || s->columns) {
<<<<<<< HEAD
            std::string result;
=======
>>>>>>> 49ce8a10
            // `op_failure_scope` (an output parameter) is not provided (set to
            // nullptr) since a failure must be propagated regardless of its
            // value.
            *(s->status) = MergeHelper::TimedFullMerge(
<<<<<<< HEAD
                merge_operator, s->key->user_key(), nullptr,
                merge_context->GetOperands(), &result, s->logger, s->statistics,
                s->clock, /* result_operand */ nullptr,
                /* update_num_ops_stats */ true,
                /* op_failure_scope */ nullptr);

            if (s->status->ok()) {
              if (s->value) {
                *(s->value) = std::move(result);
              } else {
                assert(s->columns);
                s->columns->SetPlainValue(result);
              }
            }
=======
                merge_operator, s->key->user_key(), MergeHelper::kNoBaseValue,
                merge_context->GetOperands(), s->logger, s->statistics,
                s->clock, /* update_num_ops_stats */ true, s->value, s->columns,
                /* op_failure_scope */ nullptr);
>>>>>>> 49ce8a10
          } else {
            // We have found a final value (a base deletion) and have newer
            // merge operands that we do not intend to merge. Nothing remains
            // to be done so assign status to OK.
            *(s->status) = Status::OK();
          }
        } else {
          *(s->status) = Status::NotFound();
        }
        *(s->found_final_value) = true;
        return false;
      }
      case kTypeMerge: {
        if (!merge_operator) {
          *(s->status) = Status::InvalidArgument(
              "merge_operator is not properly initialized.");
          // Normally we continue the loop (return true) when we see a merge
          // operand.  But in case of an error, we should stop the loop
          // immediately and pretend we have found the value to stop further
          // seek.  Otherwise, the later call will override this error status.
          *(s->found_final_value) = true;
          return false;
        }
        Slice v = GetLengthPrefixedSlice(key_ptr + key_length);
        *(s->merge_in_progress) = true;
        merge_context->PushOperand(
            v, s->inplace_update_support == false /* operand_pinned */);
        PERF_COUNTER_ADD(internal_merge_point_lookup_count, 1);

        if (s->do_merge && merge_operator->ShouldMerge(
                               merge_context->GetOperandsDirectionBackward())) {
          if (s->value || s->columns) {
<<<<<<< HEAD
            std::string result;
=======
>>>>>>> 49ce8a10
            // `op_failure_scope` (an output parameter) is not provided (set to
            // nullptr) since a failure must be propagated regardless of its
            // value.
            *(s->status) = MergeHelper::TimedFullMerge(
<<<<<<< HEAD
                merge_operator, s->key->user_key(), nullptr,
                merge_context->GetOperands(), &result, s->logger, s->statistics,
                s->clock, /* result_operand */ nullptr,
                /* update_num_ops_stats */ true,
                /* op_failure_scope */ nullptr);

            if (s->status->ok()) {
              if (s->value) {
                *(s->value) = std::move(result);
              } else {
                assert(s->columns);
                s->columns->SetPlainValue(result);
              }
            }
=======
                merge_operator, s->key->user_key(), MergeHelper::kNoBaseValue,
                merge_context->GetOperands(), s->logger, s->statistics,
                s->clock, /* update_num_ops_stats */ true, s->value, s->columns,
                /* op_failure_scope */ nullptr);
>>>>>>> 49ce8a10
          }

          *(s->found_final_value) = true;
          return false;
        }
        return true;
      }
      default: {
        std::string msg("Corrupted value not expected.");
        if (s->allow_data_in_errors) {
          msg.append("Unrecognized value type: " +
                     std::to_string(static_cast<int>(type)) + ". ");
          msg.append("User key: " + user_key_slice.ToString(/*hex=*/true) +
                     ". ");
          msg.append("seq: " + std::to_string(seq) + ".");
        }
        *(s->status) = Status::Corruption(msg.c_str());
        return false;
      }
    }
  }

  // s->state could be Corrupt, merge or notfound
  return false;
}

bool MemTable::Get(const LookupKey& key, std::string* value,
                   PinnableWideColumns* columns, std::string* timestamp,
                   Status* s, MergeContext* merge_context,
                   SequenceNumber* max_covering_tombstone_seq,
                   SequenceNumber* seq, const ReadOptions& read_opts,
                   bool immutable_memtable, ReadCallback* callback,
                   bool* is_blob_index, bool do_merge) {
  // The sequence number is updated synchronously in version_set.h
  if (IsEmpty()) {
    // Avoiding recording stats for speed.
    return false;
  }

  PERF_TIMER_GUARD(get_from_memtable_time);

  std::unique_ptr<FragmentedRangeTombstoneIterator> range_del_iter(
      NewRangeTombstoneIterator(read_opts,
                                GetInternalKeySeqno(key.internal_key()),
                                immutable_memtable));
  if (range_del_iter != nullptr) {
    SequenceNumber covering_seq =
        range_del_iter->MaxCoveringTombstoneSeqnum(key.user_key());
    if (covering_seq > *max_covering_tombstone_seq) {
      *max_covering_tombstone_seq = covering_seq;
      if (timestamp) {
        // Will be overwritten in SaveValue() if there is a point key with
        // a higher seqno.
        timestamp->assign(range_del_iter->timestamp().data(),
                          range_del_iter->timestamp().size());
      }
    }
  }

  bool found_final_value = false;
  bool merge_in_progress = s->IsMergeInProgress();
  bool may_contain = true;
  Slice user_key_without_ts = StripTimestampFromUserKey(key.user_key(), ts_sz_);
  bool bloom_checked = false;
  if (bloom_filter_) {
    // when both memtable_whole_key_filtering and prefix_extractor_ are set,
    // only do whole key filtering for Get() to save CPU
    if (moptions_.memtable_whole_key_filtering) {
      may_contain = bloom_filter_->MayContain(user_key_without_ts);
      bloom_checked = true;
    } else {
      assert(prefix_extractor_);
      if (prefix_extractor_->InDomain(user_key_without_ts)) {
        may_contain = bloom_filter_->MayContain(
            prefix_extractor_->Transform(user_key_without_ts));
        bloom_checked = true;
      }
    }
  }

  if (bloom_filter_ && !may_contain) {
    // iter is null if prefix bloom says the key does not exist
    PERF_COUNTER_ADD(bloom_memtable_miss_count, 1);
    *seq = kMaxSequenceNumber;
  } else {
    if (bloom_checked) {
      PERF_COUNTER_ADD(bloom_memtable_hit_count, 1);
    }
    GetFromTable(key, *max_covering_tombstone_seq, do_merge, callback,
                 is_blob_index, value, columns, timestamp, s, merge_context,
                 seq, &found_final_value, &merge_in_progress);
  }

  // No change to value, since we have not yet found a Put/Delete
  // Propagate corruption error
  if (!found_final_value && merge_in_progress && !s->IsCorruption()) {
    *s = Status::MergeInProgress();
  }
  PERF_COUNTER_ADD(get_from_memtable_count, 1);
  return found_final_value;
}

void MemTable::GetFromTable(const LookupKey& key,
                            SequenceNumber max_covering_tombstone_seq,
                            bool do_merge, ReadCallback* callback,
                            bool* is_blob_index, std::string* value,
                            PinnableWideColumns* columns,
                            std::string* timestamp, Status* s,
                            MergeContext* merge_context, SequenceNumber* seq,
                            bool* found_final_value, bool* merge_in_progress) {
  Saver saver;
  saver.status = s;
  saver.found_final_value = found_final_value;
  saver.merge_in_progress = merge_in_progress;
  saver.key = &key;
  saver.value = value;
  saver.columns = columns;
  saver.timestamp = timestamp;
  saver.seq = kMaxSequenceNumber;
  saver.mem = this;
  saver.merge_context = merge_context;
  saver.max_covering_tombstone_seq = max_covering_tombstone_seq;
  saver.merge_operator = moptions_.merge_operator;
  saver.logger = moptions_.info_log;
  saver.inplace_update_support = moptions_.inplace_update_support;
  saver.statistics = moptions_.statistics;
  saver.clock = clock_;
  saver.callback_ = callback;
  saver.is_blob_index = is_blob_index;
  saver.do_merge = do_merge;
  saver.allow_data_in_errors = moptions_.allow_data_in_errors;
  saver.protection_bytes_per_key = moptions_.protection_bytes_per_key;
  table_->Get(key, &saver, SaveValue);
  *seq = saver.seq;
}

void MemTable::MultiGet(const ReadOptions& read_options, MultiGetRange* range,
                        ReadCallback* callback, bool immutable_memtable) {
  // The sequence number is updated synchronously in version_set.h
  if (IsEmpty()) {
    // Avoiding recording stats for speed.
    return;
  }
  PERF_TIMER_GUARD(get_from_memtable_time);

  // For now, memtable Bloom filter is effectively disabled if there are any
  // range tombstones. This is the simplest way to ensure range tombstones are
  // handled. TODO: allow Bloom checks where max_covering_tombstone_seq==0
  bool no_range_del = read_options.ignore_range_deletions ||
                      is_range_del_table_empty_.load(std::memory_order_relaxed);
  MultiGetRange temp_range(*range, range->begin(), range->end());
  if (bloom_filter_ && no_range_del) {
    bool whole_key =
        !prefix_extractor_ || moptions_.memtable_whole_key_filtering;
    std::array<Slice, MultiGetContext::MAX_BATCH_SIZE> bloom_keys;
    std::array<bool, MultiGetContext::MAX_BATCH_SIZE> may_match;
    std::array<size_t, MultiGetContext::MAX_BATCH_SIZE> range_indexes;
    int num_keys = 0;
    for (auto iter = temp_range.begin(); iter != temp_range.end(); ++iter) {
      if (whole_key) {
        bloom_keys[num_keys] = iter->ukey_without_ts;
        range_indexes[num_keys++] = iter.index();
      } else if (prefix_extractor_->InDomain(iter->ukey_without_ts)) {
        bloom_keys[num_keys] =
            prefix_extractor_->Transform(iter->ukey_without_ts);
        range_indexes[num_keys++] = iter.index();
      }
    }
    bloom_filter_->MayContain(num_keys, &bloom_keys[0], &may_match[0]);
    for (int i = 0; i < num_keys; ++i) {
      if (!may_match[i]) {
        temp_range.SkipIndex(range_indexes[i]);
        PERF_COUNTER_ADD(bloom_memtable_miss_count, 1);
      } else {
        PERF_COUNTER_ADD(bloom_memtable_hit_count, 1);
      }
    }
  }
  for (auto iter = temp_range.begin(); iter != temp_range.end(); ++iter) {
    bool found_final_value{false};
    bool merge_in_progress = iter->s->IsMergeInProgress();
    if (!no_range_del) {
      std::unique_ptr<FragmentedRangeTombstoneIterator> range_del_iter(
          NewRangeTombstoneIteratorInternal(
              read_options, GetInternalKeySeqno(iter->lkey->internal_key()),
              immutable_memtable));
      SequenceNumber covering_seq =
          range_del_iter->MaxCoveringTombstoneSeqnum(iter->lkey->user_key());
      if (covering_seq > iter->max_covering_tombstone_seq) {
        iter->max_covering_tombstone_seq = covering_seq;
        if (iter->timestamp) {
          // Will be overwritten in SaveValue() if there is a point key with
          // a higher seqno.
          iter->timestamp->assign(range_del_iter->timestamp().data(),
                                  range_del_iter->timestamp().size());
        }
      }
    }
    SequenceNumber dummy_seq;
    GetFromTable(*(iter->lkey), iter->max_covering_tombstone_seq, true,
                 callback, &iter->is_blob_index,
                 iter->value ? iter->value->GetSelf() : nullptr, iter->columns,
                 iter->timestamp, iter->s, &(iter->merge_context), &dummy_seq,
                 &found_final_value, &merge_in_progress);

    if (!found_final_value && merge_in_progress) {
      *(iter->s) = Status::MergeInProgress();
    }

    if (found_final_value) {
      if (iter->value) {
        iter->value->PinSelf();
        range->AddValueSize(iter->value->size());
      } else {
        assert(iter->columns);
        range->AddValueSize(iter->columns->serialized_size());
      }

      range->MarkKeyDone(iter);
      RecordTick(moptions_.statistics, MEMTABLE_HIT);
      if (range->GetValueSize() > read_options.value_size_soft_limit) {
        // Set all remaining keys in range to Abort
        for (auto range_iter = range->begin(); range_iter != range->end();
             ++range_iter) {
          range->MarkKeyDone(range_iter);
          *(range_iter->s) = Status::Aborted();
        }
        break;
      }
    }
  }
  PERF_COUNTER_ADD(get_from_memtable_count, 1);
}

Status MemTable::Update(SequenceNumber seq, ValueType value_type,
                        const Slice& key, const Slice& value,
                        const ProtectionInfoKVOS64* kv_prot_info) {
  LookupKey lkey(key, seq);
  Slice mem_key = lkey.memtable_key();

  std::unique_ptr<MemTableRep::Iterator> iter(
      table_->GetDynamicPrefixIterator());
  iter->Seek(lkey.internal_key(), mem_key.data());

  if (iter->Valid()) {
    // Refer to comments under MemTable::Add() for entry format.
    // Check that it belongs to same user key.  We do not check the
    // sequence number since the Seek() call above should have skipped
    // all entries with overly large sequence numbers.
    const char* entry = iter->key();
    uint32_t key_length = 0;
    const char* key_ptr = GetVarint32Ptr(entry, entry + 5, &key_length);
    if (comparator_.comparator.user_comparator()->Equal(
            Slice(key_ptr, key_length - 8), lkey.user_key())) {
      // Correct user key
      const uint64_t tag = DecodeFixed64(key_ptr + key_length - 8);
      ValueType type;
      SequenceNumber existing_seq;
      UnPackSequenceAndType(tag, &existing_seq, &type);
      assert(existing_seq != seq);
      if (type == value_type) {
        Slice prev_value = GetLengthPrefixedSlice(key_ptr + key_length);
        uint32_t prev_size = static_cast<uint32_t>(prev_value.size());
        uint32_t new_size = static_cast<uint32_t>(value.size());

        // Update value, if new value size  <= previous value size
        if (new_size <= prev_size) {
          char* p =
              EncodeVarint32(const_cast<char*>(key_ptr) + key_length, new_size);
          WriteLock wl(GetLock(lkey.user_key()));
          memcpy(p, value.data(), value.size());
          assert((unsigned)((p + value.size()) - entry) ==
                 (unsigned)(VarintLength(key_length) + key_length +
                            VarintLength(value.size()) + value.size()));
          RecordTick(moptions_.statistics, NUMBER_KEYS_UPDATED);
          if (kv_prot_info != nullptr) {
            ProtectionInfoKVOS64 updated_kv_prot_info(*kv_prot_info);
            // `seq` is swallowed and `existing_seq` prevails.
            updated_kv_prot_info.UpdateS(seq, existing_seq);
            UpdateEntryChecksum(&updated_kv_prot_info, key, value, type,
                                existing_seq, p + value.size());
            Slice encoded(entry, p + value.size() - entry);
            return VerifyEncodedEntry(encoded, updated_kv_prot_info);
          } else {
            UpdateEntryChecksum(nullptr, key, value, type, existing_seq,
                                p + value.size());
          }
          return Status::OK();
        }
      }
    }
  }

  // The latest value is not value_type or key doesn't exist
  return Add(seq, value_type, key, value, kv_prot_info);
}

Status MemTable::UpdateCallback(SequenceNumber seq, const Slice& key,
                                const Slice& delta,
                                const ProtectionInfoKVOS64* kv_prot_info) {
  LookupKey lkey(key, seq);
  Slice memkey = lkey.memtable_key();

  std::unique_ptr<MemTableRep::Iterator> iter(
      table_->GetDynamicPrefixIterator());
  iter->Seek(lkey.internal_key(), memkey.data());

  if (iter->Valid()) {
    // Refer to comments under MemTable::Add() for entry format.
    // Check that it belongs to same user key.  We do not check the
    // sequence number since the Seek() call above should have skipped
    // all entries with overly large sequence numbers.
    const char* entry = iter->key();
    uint32_t key_length = 0;
    const char* key_ptr = GetVarint32Ptr(entry, entry + 5, &key_length);
    if (comparator_.comparator.user_comparator()->Equal(
            Slice(key_ptr, key_length - 8), lkey.user_key())) {
      // Correct user key
      const uint64_t tag = DecodeFixed64(key_ptr + key_length - 8);
      ValueType type;
      uint64_t existing_seq;
      UnPackSequenceAndType(tag, &existing_seq, &type);
      if (type == kTypeValue) {
        Slice prev_value = GetLengthPrefixedSlice(key_ptr + key_length);
        uint32_t prev_size = static_cast<uint32_t>(prev_value.size());

        char* prev_buffer = const_cast<char*>(prev_value.data());
        uint32_t new_prev_size = prev_size;

        std::string str_value;
        WriteLock wl(GetLock(lkey.user_key()));
        auto status = moptions_.inplace_callback(prev_buffer, &new_prev_size,
                                                 delta, &str_value);
        if (status == UpdateStatus::UPDATED_INPLACE) {
          // Value already updated by callback.
          assert(new_prev_size <= prev_size);
          if (new_prev_size < prev_size) {
            // overwrite the new prev_size
            char* p = EncodeVarint32(const_cast<char*>(key_ptr) + key_length,
                                     new_prev_size);
            if (VarintLength(new_prev_size) < VarintLength(prev_size)) {
              // shift the value buffer as well.
              memcpy(p, prev_buffer, new_prev_size);
              prev_buffer = p;
            }
          }
          RecordTick(moptions_.statistics, NUMBER_KEYS_UPDATED);
          UpdateFlushState();
          Slice new_value(prev_buffer, new_prev_size);
          if (kv_prot_info != nullptr) {
            ProtectionInfoKVOS64 updated_kv_prot_info(*kv_prot_info);
            // `seq` is swallowed and `existing_seq` prevails.
            updated_kv_prot_info.UpdateS(seq, existing_seq);
            updated_kv_prot_info.UpdateV(delta, new_value);
            Slice encoded(entry, prev_buffer + new_prev_size - entry);
            UpdateEntryChecksum(&updated_kv_prot_info, key, new_value, type,
                                existing_seq, prev_buffer + new_prev_size);
            return VerifyEncodedEntry(encoded, updated_kv_prot_info);
          } else {
            UpdateEntryChecksum(nullptr, key, new_value, type, existing_seq,
                                prev_buffer + new_prev_size);
          }
          return Status::OK();
        } else if (status == UpdateStatus::UPDATED) {
          Status s;
          if (kv_prot_info != nullptr) {
            ProtectionInfoKVOS64 updated_kv_prot_info(*kv_prot_info);
            updated_kv_prot_info.UpdateV(delta, str_value);
            s = Add(seq, kTypeValue, key, Slice(str_value),
                    &updated_kv_prot_info);
          } else {
            s = Add(seq, kTypeValue, key, Slice(str_value),
                    nullptr /* kv_prot_info */);
          }
          RecordTick(moptions_.statistics, NUMBER_KEYS_WRITTEN);
          UpdateFlushState();
          return s;
        } else if (status == UpdateStatus::UPDATE_FAILED) {
          // `UPDATE_FAILED` is named incorrectly. It indicates no update
          // happened. It does not indicate a failure happened.
          UpdateFlushState();
          return Status::OK();
        }
      }
    }
  }
  // The latest value is not `kTypeValue` or key doesn't exist
  return Status::NotFound();
}

size_t MemTable::CountSuccessiveMergeEntries(const LookupKey& key) {
  Slice memkey = key.memtable_key();

  // A total ordered iterator is costly for some memtablerep (prefix aware
  // reps). By passing in the user key, we allow efficient iterator creation.
  // The iterator only needs to be ordered within the same user key.
  std::unique_ptr<MemTableRep::Iterator> iter(
      table_->GetDynamicPrefixIterator());
  iter->Seek(key.internal_key(), memkey.data());

  size_t num_successive_merges = 0;

  for (; iter->Valid(); iter->Next()) {
    const char* entry = iter->key();
    uint32_t key_length = 0;
    const char* iter_key_ptr = GetVarint32Ptr(entry, entry + 5, &key_length);
    if (!comparator_.comparator.user_comparator()->Equal(
            Slice(iter_key_ptr, key_length - 8), key.user_key())) {
      break;
    }

    const uint64_t tag = DecodeFixed64(iter_key_ptr + key_length - 8);
    ValueType type;
    uint64_t unused;
    UnPackSequenceAndType(tag, &unused, &type);
    if (type != kTypeMerge) {
      break;
    }

    ++num_successive_merges;
  }

  return num_successive_merges;
}

void MemTableRep::Get(const LookupKey& k, void* callback_args,
                      bool (*callback_func)(void* arg, const char* entry)) {
  auto iter = GetDynamicPrefixIterator();
  for (iter->Seek(k.internal_key(), k.memtable_key().data());
       iter->Valid() && callback_func(callback_args, iter->key());
       iter->Next()) {
  }
}

void MemTable::RefLogContainingPrepSection(uint64_t log) {
  assert(log > 0);
  auto cur = min_prep_log_referenced_.load();
  while ((log < cur || cur == 0) &&
         !min_prep_log_referenced_.compare_exchange_strong(cur, log)) {
    cur = min_prep_log_referenced_.load();
  }
}

uint64_t MemTable::GetMinLogContainingPrepSection() {
  return min_prep_log_referenced_.load();
}

void MemTable::MaybeUpdateNewestUDT(const Slice& user_key) {
  if (ts_sz_ == 0 || persist_user_defined_timestamps_) {
    return;
  }
  const Comparator* ucmp = GetInternalKeyComparator().user_comparator();
  Slice udt = ExtractTimestampFromUserKey(user_key, ts_sz_);
  if (newest_udt_.empty() || ucmp->CompareTimestamp(udt, newest_udt_) > 0) {
    newest_udt_ = udt;
  }
}

const Slice& MemTable::GetNewestUDT() const {
  // This path should not be invoked for MemTables that does not enable the UDT
  // in Memtable only feature.
  assert(ts_sz_ > 0 && !persist_user_defined_timestamps_);
  return newest_udt_;
}

}  // namespace ROCKSDB_NAMESPACE<|MERGE_RESOLUTION|>--- conflicted
+++ resolved
@@ -116,12 +116,9 @@
       oldest_key_time_(std::numeric_limits<uint64_t>::max()),
       atomic_flush_seqno_(kMaxSequenceNumber),
       approximate_memory_usage_(0),
-<<<<<<< HEAD
-      disable_auto_flush_(mutable_cf_options.disable_auto_flush) {
-=======
+      disable_auto_flush_(mutable_cf_options.disable_auto_flush),
       memtable_max_range_deletions_(
           mutable_cf_options.memtable_max_range_deletions) {
->>>>>>> 49ce8a10
   UpdateFlushState();
   // something went wrong if we need to flush before inserting anything
   assert(!ShouldScheduleFlush());
@@ -1083,36 +1080,15 @@
           assert(s->do_merge);
 
           if (s->value || s->columns) {
-<<<<<<< HEAD
-            std::string result;
-=======
->>>>>>> 49ce8a10
             // `op_failure_scope` (an output parameter) is not provided (set to
             // nullptr) since a failure must be propagated regardless of its
             // value.
             *(s->status) = MergeHelper::TimedFullMerge(
-<<<<<<< HEAD
-                merge_operator, s->key->user_key(), &v,
-                merge_context->GetOperands(), &result, s->logger, s->statistics,
-                s->clock, /* result_operand */ nullptr,
-                /* update_num_ops_stats */ true,
-                /* op_failure_scope */ nullptr);
-
-            if (s->status->ok()) {
-              if (s->value) {
-                *(s->value) = std::move(result);
-              } else {
-                assert(s->columns);
-                s->columns->SetPlainValue(result);
-              }
-            }
-=======
                 merge_operator, s->key->user_key(),
                 MergeHelper::kPlainBaseValue, v, merge_context->GetOperands(),
                 s->logger, s->statistics, s->clock,
                 /* update_num_ops_stats */ true, s->value, s->columns,
                 /* op_failure_scope */ nullptr);
->>>>>>> 49ce8a10
           }
         } else if (s->value) {
           s->value->assign(v.data(), v.size());
@@ -1157,37 +1133,6 @@
         } else if (*(s->merge_in_progress)) {
           assert(s->do_merge);
 
-<<<<<<< HEAD
-          if (s->value) {
-            Slice value_of_default;
-            *(s->status) = WideColumnSerialization::GetValueOfDefaultColumn(
-                v, value_of_default);
-            if (s->status->ok()) {
-              // `op_failure_scope` (an output parameter) is not provided (set
-              // to nullptr) since a failure must be propagated regardless of
-              // its value.
-              *(s->status) = MergeHelper::TimedFullMerge(
-                  merge_operator, s->key->user_key(), &value_of_default,
-                  merge_context->GetOperands(), s->value, s->logger,
-                  s->statistics, s->clock, /* result_operand */ nullptr,
-                  /* update_num_ops_stats */ true,
-                  /* op_failure_scope */ nullptr);
-            }
-          } else if (s->columns) {
-            std::string result;
-            // `op_failure_scope` (an output parameter) is not provided (set to
-            // nullptr) since a failure must be propagated regardless of its
-            // value.
-            *(s->status) = MergeHelper::TimedFullMergeWithEntity(
-                merge_operator, s->key->user_key(), v,
-                merge_context->GetOperands(), &result, s->logger, s->statistics,
-                s->clock, /* update_num_ops_stats */ true,
-                /* op_failure_scope */ nullptr);
-
-            if (s->status->ok()) {
-              *(s->status) = s->columns->SetWideColumnValue(result);
-            }
-=======
           if (s->value || s->columns) {
             // `op_failure_scope` (an output parameter) is not provided (set
             // to nullptr) since a failure must be propagated regardless of
@@ -1197,7 +1142,6 @@
                 v, merge_context->GetOperands(), s->logger, s->statistics,
                 s->clock, /* update_num_ops_stats */ true, s->value, s->columns,
                 /* op_failure_scope */ nullptr);
->>>>>>> 49ce8a10
           }
         } else if (s->value) {
           Slice value_of_default;
@@ -1228,35 +1172,14 @@
       case kTypeRangeDeletion: {
         if (*(s->merge_in_progress)) {
           if (s->value || s->columns) {
-<<<<<<< HEAD
-            std::string result;
-=======
->>>>>>> 49ce8a10
             // `op_failure_scope` (an output parameter) is not provided (set to
             // nullptr) since a failure must be propagated regardless of its
             // value.
             *(s->status) = MergeHelper::TimedFullMerge(
-<<<<<<< HEAD
-                merge_operator, s->key->user_key(), nullptr,
-                merge_context->GetOperands(), &result, s->logger, s->statistics,
-                s->clock, /* result_operand */ nullptr,
-                /* update_num_ops_stats */ true,
-                /* op_failure_scope */ nullptr);
-
-            if (s->status->ok()) {
-              if (s->value) {
-                *(s->value) = std::move(result);
-              } else {
-                assert(s->columns);
-                s->columns->SetPlainValue(result);
-              }
-            }
-=======
                 merge_operator, s->key->user_key(), MergeHelper::kNoBaseValue,
                 merge_context->GetOperands(), s->logger, s->statistics,
                 s->clock, /* update_num_ops_stats */ true, s->value, s->columns,
                 /* op_failure_scope */ nullptr);
->>>>>>> 49ce8a10
           } else {
             // We have found a final value (a base deletion) and have newer
             // merge operands that we do not intend to merge. Nothing remains
@@ -1289,35 +1212,14 @@
         if (s->do_merge && merge_operator->ShouldMerge(
                                merge_context->GetOperandsDirectionBackward())) {
           if (s->value || s->columns) {
-<<<<<<< HEAD
-            std::string result;
-=======
->>>>>>> 49ce8a10
             // `op_failure_scope` (an output parameter) is not provided (set to
             // nullptr) since a failure must be propagated regardless of its
             // value.
             *(s->status) = MergeHelper::TimedFullMerge(
-<<<<<<< HEAD
-                merge_operator, s->key->user_key(), nullptr,
-                merge_context->GetOperands(), &result, s->logger, s->statistics,
-                s->clock, /* result_operand */ nullptr,
-                /* update_num_ops_stats */ true,
-                /* op_failure_scope */ nullptr);
-
-            if (s->status->ok()) {
-              if (s->value) {
-                *(s->value) = std::move(result);
-              } else {
-                assert(s->columns);
-                s->columns->SetPlainValue(result);
-              }
-            }
-=======
                 merge_operator, s->key->user_key(), MergeHelper::kNoBaseValue,
                 merge_context->GetOperands(), s->logger, s->statistics,
                 s->clock, /* update_num_ops_stats */ true, s->value, s->columns,
                 /* op_failure_scope */ nullptr);
->>>>>>> 49ce8a10
           }
 
           *(s->found_final_value) = true;
