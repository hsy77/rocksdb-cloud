//  Copyright (c) 2011-present, Facebook, Inc.  All rights reserved.
//  This source code is licensed under both the GPLv2 (found in the
//  COPYING file in the root directory) and Apache 2.0 License
//  (found in the LICENSE.Apache file in the root directory).
//
// Copyright (c) 2011 The LevelDB Authors. All rights reserved.
// Use of this source code is governed by a BSD-style license that can be
// found in the LICENSE file. See the AUTHORS file for names of contributors.

#include "db/version_set.h"
#include "db/db_impl/db_impl.h"
#include "db/log_writer.h"
#include "env/mock_env.h"
#include "logging/logging.h"
#include "table/mock_table.h"
#include "test_util/testharness.h"
#include "test_util/testutil.h"
#include "util/string_util.h"

namespace ROCKSDB_NAMESPACE {

class GenerateLevelFilesBriefTest : public testing::Test {
 public:
  std::vector<FileMetaData*> files_;
  LevelFilesBrief file_level_;
  Arena arena_;

  GenerateLevelFilesBriefTest() { }

  ~GenerateLevelFilesBriefTest() override {
    for (size_t i = 0; i < files_.size(); i++) {
      delete files_[i];
    }
  }

  void Add(const char* smallest, const char* largest,
           SequenceNumber smallest_seq = 100,
           SequenceNumber largest_seq = 100) {
    FileMetaData* f = new FileMetaData(
        files_.size() + 1, 0, 0,
        InternalKey(smallest, smallest_seq, kTypeValue),
        InternalKey(largest, largest_seq, kTypeValue), smallest_seq,
        largest_seq, /* marked_for_compact */ false, kInvalidBlobFileNumber,
        kUnknownOldestAncesterTime, kUnknownFileCreationTime,
        kUnknownFileChecksum, kUnknownFileChecksumFuncName);
    files_.push_back(f);
  }

  int Compare() {
    int diff = 0;
    for (size_t i = 0; i < files_.size(); i++) {
      if (file_level_.files[i].fd.GetNumber() != files_[i]->fd.GetNumber()) {
        diff++;
      }
    }
    return diff;
  }
};

TEST_F(GenerateLevelFilesBriefTest, Empty) {
  DoGenerateLevelFilesBrief(&file_level_, files_, &arena_);
  ASSERT_EQ(0u, file_level_.num_files);
  ASSERT_EQ(0, Compare());
}

TEST_F(GenerateLevelFilesBriefTest, Single) {
  Add("p", "q");
  DoGenerateLevelFilesBrief(&file_level_, files_, &arena_);
  ASSERT_EQ(1u, file_level_.num_files);
  ASSERT_EQ(0, Compare());
}

TEST_F(GenerateLevelFilesBriefTest, Multiple) {
  Add("150", "200");
  Add("200", "250");
  Add("300", "350");
  Add("400", "450");
  DoGenerateLevelFilesBrief(&file_level_, files_, &arena_);
  ASSERT_EQ(4u, file_level_.num_files);
  ASSERT_EQ(0, Compare());
}

class CountingLogger : public Logger {
 public:
  CountingLogger() : log_count(0) {}
  using Logger::Logv;
  void Logv(const char* /*format*/, va_list /*ap*/) override { log_count++; }
  int log_count;
};

Options GetOptionsWithNumLevels(int num_levels,
                                std::shared_ptr<CountingLogger> logger) {
  Options opt;
  opt.num_levels = num_levels;
  opt.info_log = logger;
  return opt;
}

class VersionStorageInfoTestBase : public testing::Test {
 public:
  const Comparator* ucmp_;
  InternalKeyComparator icmp_;
  std::shared_ptr<CountingLogger> logger_;
  Options options_;
  ImmutableCFOptions ioptions_;
  MutableCFOptions mutable_cf_options_;
  VersionStorageInfo vstorage_;

  InternalKey GetInternalKey(const char* ukey,
                             SequenceNumber smallest_seq = 100) {
    return InternalKey(ukey, smallest_seq, kTypeValue);
  }

  explicit VersionStorageInfoTestBase(const Comparator* ucmp)
      : ucmp_(ucmp),
        icmp_(ucmp_),
        logger_(new CountingLogger()),
        options_(GetOptionsWithNumLevels(6, logger_)),
        ioptions_(options_),
        mutable_cf_options_(options_),
        vstorage_(&icmp_, ucmp_, 6, kCompactionStyleLevel,
                  /*src_vstorage=*/nullptr,
                  /*_force_consistency_checks=*/false) {}

  ~VersionStorageInfoTestBase() override {
    for (int i = 0; i < vstorage_.num_levels(); ++i) {
      for (auto* f : vstorage_.LevelFiles(i)) {
        if (--f->refs == 0) {
          delete f;
        }
      }
    }
  }

  void Add(int level, uint32_t file_number, const char* smallest,
           const char* largest, uint64_t file_size = 0) {
    assert(level < vstorage_.num_levels());
    FileMetaData* f = new FileMetaData(
        file_number, 0, file_size, GetInternalKey(smallest, 0),
        GetInternalKey(largest, 0), /* smallest_seq */ 0, /* largest_seq */ 0,
        /* marked_for_compact */ false, kInvalidBlobFileNumber,
        kUnknownOldestAncesterTime, kUnknownFileCreationTime,
        kUnknownFileChecksum, kUnknownFileChecksumFuncName);
    f->compensated_file_size = file_size;
    vstorage_.AddFile(level, f);
  }

  void Add(int level, uint32_t file_number, const InternalKey& smallest,
           const InternalKey& largest, uint64_t file_size = 0) {
    assert(level < vstorage_.num_levels());
    FileMetaData* f = new FileMetaData(
        file_number, 0, file_size, smallest, largest, /* smallest_seq */ 0,
        /* largest_seq */ 0, /* marked_for_compact */ false,
        kInvalidBlobFileNumber, kUnknownOldestAncesterTime,
        kUnknownFileCreationTime, kUnknownFileChecksum,
        kUnknownFileChecksumFuncName);
    f->compensated_file_size = file_size;
    vstorage_.AddFile(level, f);
  }

  std::string GetOverlappingFiles(int level, const InternalKey& begin,
                                  const InternalKey& end) {
    std::vector<FileMetaData*> inputs;
    vstorage_.GetOverlappingInputs(level, &begin, &end, &inputs);

    std::string result;
    for (size_t i = 0; i < inputs.size(); ++i) {
      if (i > 0) {
        result += ",";
      }
      AppendNumberTo(&result, inputs[i]->fd.GetNumber());
    }
    return result;
  }
};

class VersionStorageInfoTest : public VersionStorageInfoTestBase {
 public:
  VersionStorageInfoTest() : VersionStorageInfoTestBase(BytewiseComparator()) {}

  ~VersionStorageInfoTest() override {}
};

TEST_F(VersionStorageInfoTest, MaxBytesForLevelStatic) {
  ioptions_.level_compaction_dynamic_level_bytes = false;
  mutable_cf_options_.max_bytes_for_level_base = 10;
  mutable_cf_options_.max_bytes_for_level_multiplier = 5;
  Add(4, 100U, "1", "2");
  Add(5, 101U, "1", "2");

  vstorage_.CalculateBaseBytes(ioptions_, mutable_cf_options_);
  ASSERT_EQ(vstorage_.MaxBytesForLevel(1), 10U);
  ASSERT_EQ(vstorage_.MaxBytesForLevel(2), 50U);
  ASSERT_EQ(vstorage_.MaxBytesForLevel(3), 250U);
  ASSERT_EQ(vstorage_.MaxBytesForLevel(4), 1250U);

  ASSERT_EQ(0, logger_->log_count);
}

TEST_F(VersionStorageInfoTest, MaxBytesForLevelDynamic) {
  ioptions_.level_compaction_dynamic_level_bytes = true;
  mutable_cf_options_.max_bytes_for_level_base = 1000;
  mutable_cf_options_.max_bytes_for_level_multiplier = 5;
  Add(5, 1U, "1", "2", 500U);

  vstorage_.CalculateBaseBytes(ioptions_, mutable_cf_options_);
  ASSERT_EQ(0, logger_->log_count);
  ASSERT_EQ(vstorage_.base_level(), 5);

  Add(5, 2U, "3", "4", 550U);
  vstorage_.CalculateBaseBytes(ioptions_, mutable_cf_options_);
  ASSERT_EQ(0, logger_->log_count);
  ASSERT_EQ(vstorage_.MaxBytesForLevel(4), 1000U);
  ASSERT_EQ(vstorage_.base_level(), 4);

  Add(4, 3U, "3", "4", 550U);
  vstorage_.CalculateBaseBytes(ioptions_, mutable_cf_options_);
  ASSERT_EQ(0, logger_->log_count);
  ASSERT_EQ(vstorage_.MaxBytesForLevel(4), 1000U);
  ASSERT_EQ(vstorage_.base_level(), 4);

  Add(3, 4U, "3", "4", 250U);
  Add(3, 5U, "5", "7", 300U);
  vstorage_.CalculateBaseBytes(ioptions_, mutable_cf_options_);
  ASSERT_EQ(1, logger_->log_count);
  ASSERT_EQ(vstorage_.MaxBytesForLevel(4), 1005U);
  ASSERT_EQ(vstorage_.MaxBytesForLevel(3), 1000U);
  ASSERT_EQ(vstorage_.base_level(), 3);

  Add(1, 6U, "3", "4", 5U);
  Add(1, 7U, "8", "9", 5U);
  logger_->log_count = 0;
  vstorage_.CalculateBaseBytes(ioptions_, mutable_cf_options_);
  ASSERT_EQ(1, logger_->log_count);
  ASSERT_GT(vstorage_.MaxBytesForLevel(4), 1005U);
  ASSERT_GT(vstorage_.MaxBytesForLevel(3), 1005U);
  ASSERT_EQ(vstorage_.MaxBytesForLevel(2), 1005U);
  ASSERT_EQ(vstorage_.MaxBytesForLevel(1), 1000U);
  ASSERT_EQ(vstorage_.base_level(), 1);
}

TEST_F(VersionStorageInfoTest, MaxBytesForLevelDynamicLotsOfData) {
  ioptions_.level_compaction_dynamic_level_bytes = true;
  mutable_cf_options_.max_bytes_for_level_base = 100;
  mutable_cf_options_.max_bytes_for_level_multiplier = 2;
  Add(0, 1U, "1", "2", 50U);
  Add(1, 2U, "1", "2", 50U);
  Add(2, 3U, "1", "2", 500U);
  Add(3, 4U, "1", "2", 500U);
  Add(4, 5U, "1", "2", 1700U);
  Add(5, 6U, "1", "2", 500U);

  vstorage_.CalculateBaseBytes(ioptions_, mutable_cf_options_);
  ASSERT_EQ(vstorage_.MaxBytesForLevel(4), 800U);
  ASSERT_EQ(vstorage_.MaxBytesForLevel(3), 400U);
  ASSERT_EQ(vstorage_.MaxBytesForLevel(2), 200U);
  ASSERT_EQ(vstorage_.MaxBytesForLevel(1), 100U);
  ASSERT_EQ(vstorage_.base_level(), 1);
  ASSERT_EQ(0, logger_->log_count);
}

TEST_F(VersionStorageInfoTest, MaxBytesForLevelDynamicLargeLevel) {
  uint64_t kOneGB = 1000U * 1000U * 1000U;
  ioptions_.level_compaction_dynamic_level_bytes = true;
  mutable_cf_options_.max_bytes_for_level_base = 10U * kOneGB;
  mutable_cf_options_.max_bytes_for_level_multiplier = 10;
  Add(0, 1U, "1", "2", 50U);
  Add(3, 4U, "1", "2", 32U * kOneGB);
  Add(4, 5U, "1", "2", 500U * kOneGB);
  Add(5, 6U, "1", "2", 3000U * kOneGB);

  vstorage_.CalculateBaseBytes(ioptions_, mutable_cf_options_);
  ASSERT_EQ(vstorage_.MaxBytesForLevel(5), 3000U * kOneGB);
  ASSERT_EQ(vstorage_.MaxBytesForLevel(4), 300U * kOneGB);
  ASSERT_EQ(vstorage_.MaxBytesForLevel(3), 30U * kOneGB);
  ASSERT_EQ(vstorage_.MaxBytesForLevel(2), 10U * kOneGB);
  ASSERT_EQ(vstorage_.base_level(), 2);
  ASSERT_EQ(0, logger_->log_count);
}

TEST_F(VersionStorageInfoTest, MaxBytesForLevelDynamicWithLargeL0_1) {
  ioptions_.level_compaction_dynamic_level_bytes = true;
  mutable_cf_options_.max_bytes_for_level_base = 40000;
  mutable_cf_options_.max_bytes_for_level_multiplier = 5;
  mutable_cf_options_.level0_file_num_compaction_trigger = 2;

  Add(0, 1U, "1", "2", 10000U);
  Add(0, 2U, "1", "2", 10000U);
  Add(0, 3U, "1", "2", 10000U);

  Add(5, 4U, "1", "2", 1286250U);
  Add(4, 5U, "1", "2", 200000U);
  Add(3, 6U, "1", "2", 40000U);
  Add(2, 7U, "1", "2", 8000U);

  vstorage_.CalculateBaseBytes(ioptions_, mutable_cf_options_);
  ASSERT_EQ(0, logger_->log_count);
  ASSERT_EQ(2, vstorage_.base_level());
  // level multiplier should be 3.5
  ASSERT_EQ(vstorage_.level_multiplier(), 5.0);
  // Level size should be around 30,000, 105,000, 367,500
  ASSERT_EQ(40000U, vstorage_.MaxBytesForLevel(2));
  ASSERT_EQ(51450U, vstorage_.MaxBytesForLevel(3));
  ASSERT_EQ(257250U, vstorage_.MaxBytesForLevel(4));
}

TEST_F(VersionStorageInfoTest, MaxBytesForLevelDynamicWithLargeL0_2) {
  ioptions_.level_compaction_dynamic_level_bytes = true;
  mutable_cf_options_.max_bytes_for_level_base = 10000;
  mutable_cf_options_.max_bytes_for_level_multiplier = 5;
  mutable_cf_options_.level0_file_num_compaction_trigger = 2;

  Add(0, 11U, "1", "2", 10000U);
  Add(0, 12U, "1", "2", 10000U);
  Add(0, 13U, "1", "2", 10000U);

  Add(5, 4U, "1", "2", 1286250U);
  Add(4, 5U, "1", "2", 200000U);
  Add(3, 6U, "1", "2", 40000U);
  Add(2, 7U, "1", "2", 8000U);

  vstorage_.CalculateBaseBytes(ioptions_, mutable_cf_options_);
  ASSERT_EQ(0, logger_->log_count);
  ASSERT_EQ(2, vstorage_.base_level());
  // level multiplier should be 3.5
  ASSERT_LT(vstorage_.level_multiplier(), 3.6);
  ASSERT_GT(vstorage_.level_multiplier(), 3.4);
  // Level size should be around 30,000, 105,000, 367,500
  ASSERT_EQ(30000U, vstorage_.MaxBytesForLevel(2));
  ASSERT_LT(vstorage_.MaxBytesForLevel(3), 110000U);
  ASSERT_GT(vstorage_.MaxBytesForLevel(3), 100000U);
  ASSERT_LT(vstorage_.MaxBytesForLevel(4), 370000U);
  ASSERT_GT(vstorage_.MaxBytesForLevel(4), 360000U);
}

TEST_F(VersionStorageInfoTest, MaxBytesForLevelDynamicWithLargeL0_3) {
  ioptions_.level_compaction_dynamic_level_bytes = true;
  mutable_cf_options_.max_bytes_for_level_base = 10000;
  mutable_cf_options_.max_bytes_for_level_multiplier = 5;
  mutable_cf_options_.level0_file_num_compaction_trigger = 2;

  Add(0, 11U, "1", "2", 5000U);
  Add(0, 12U, "1", "2", 5000U);
  Add(0, 13U, "1", "2", 5000U);
  Add(0, 14U, "1", "2", 5000U);
  Add(0, 15U, "1", "2", 5000U);
  Add(0, 16U, "1", "2", 5000U);

  Add(5, 4U, "1", "2", 1286250U);
  Add(4, 5U, "1", "2", 200000U);
  Add(3, 6U, "1", "2", 40000U);
  Add(2, 7U, "1", "2", 8000U);

  vstorage_.CalculateBaseBytes(ioptions_, mutable_cf_options_);
  ASSERT_EQ(0, logger_->log_count);
  ASSERT_EQ(2, vstorage_.base_level());
  // level multiplier should be 3.5
  ASSERT_LT(vstorage_.level_multiplier(), 3.6);
  ASSERT_GT(vstorage_.level_multiplier(), 3.4);
  // Level size should be around 30,000, 105,000, 367,500
  ASSERT_EQ(30000U, vstorage_.MaxBytesForLevel(2));
  ASSERT_LT(vstorage_.MaxBytesForLevel(3), 110000U);
  ASSERT_GT(vstorage_.MaxBytesForLevel(3), 100000U);
  ASSERT_LT(vstorage_.MaxBytesForLevel(4), 370000U);
  ASSERT_GT(vstorage_.MaxBytesForLevel(4), 360000U);
}

TEST_F(VersionStorageInfoTest, EstimateLiveDataSize) {
  // Test whether the overlaps are detected as expected
  Add(1, 1U, "4", "7", 1U);  // Perfect overlap with last level
  Add(2, 2U, "3", "5", 1U);  // Partial overlap with last level
  Add(2, 3U, "6", "8", 1U);  // Partial overlap with last level
  Add(3, 4U, "1", "9", 1U);  // Contains range of last level
  Add(4, 5U, "4", "5", 1U);  // Inside range of last level
  Add(4, 6U, "6", "7", 1U);  // Inside range of last level
  Add(5, 7U, "4", "7", 10U);
  ASSERT_EQ(10U, vstorage_.EstimateLiveDataSize());
}

TEST_F(VersionStorageInfoTest, EstimateLiveDataSize2) {
  Add(0, 1U, "9", "9", 1U);  // Level 0 is not ordered
  Add(0, 2U, "5", "6", 1U);  // Ignored because of [5,6] in l1
  Add(1, 3U, "1", "2", 1U);  // Ignored because of [2,3] in l2
  Add(1, 4U, "3", "4", 1U);  // Ignored because of [2,3] in l2
  Add(1, 5U, "5", "6", 1U);
  Add(2, 6U, "2", "3", 1U);
  Add(3, 7U, "7", "8", 1U);
  ASSERT_EQ(4U, vstorage_.EstimateLiveDataSize());
}

TEST_F(VersionStorageInfoTest, GetOverlappingInputs) {
  // Two files that overlap at the range deletion tombstone sentinel.
  Add(1, 1U, {"a", 0, kTypeValue}, {"b", kMaxSequenceNumber, kTypeRangeDeletion}, 1);
  Add(1, 2U, {"b", 0, kTypeValue}, {"c", 0, kTypeValue}, 1);
  // Two files that overlap at the same user key.
  Add(1, 3U, {"d", 0, kTypeValue}, {"e", kMaxSequenceNumber, kTypeValue}, 1);
  Add(1, 4U, {"e", 0, kTypeValue}, {"f", 0, kTypeValue}, 1);
  // Two files that do not overlap.
  Add(1, 5U, {"g", 0, kTypeValue}, {"h", 0, kTypeValue}, 1);
  Add(1, 6U, {"i", 0, kTypeValue}, {"j", 0, kTypeValue}, 1);
  vstorage_.UpdateNumNonEmptyLevels();
  vstorage_.GenerateLevelFilesBrief();

  ASSERT_EQ("1,2", GetOverlappingFiles(
      1, {"a", 0, kTypeValue}, {"b", 0, kTypeValue}));
  ASSERT_EQ("1", GetOverlappingFiles(
      1, {"a", 0, kTypeValue}, {"b", kMaxSequenceNumber, kTypeRangeDeletion}));
  ASSERT_EQ("2", GetOverlappingFiles(
      1, {"b", kMaxSequenceNumber, kTypeValue}, {"c", 0, kTypeValue}));
  ASSERT_EQ("3,4", GetOverlappingFiles(
      1, {"d", 0, kTypeValue}, {"e", 0, kTypeValue}));
  ASSERT_EQ("3", GetOverlappingFiles(
      1, {"d", 0, kTypeValue}, {"e", kMaxSequenceNumber, kTypeRangeDeletion}));
  ASSERT_EQ("3,4", GetOverlappingFiles(
      1, {"e", kMaxSequenceNumber, kTypeValue}, {"f", 0, kTypeValue}));
  ASSERT_EQ("3,4", GetOverlappingFiles(
      1, {"e", 0, kTypeValue}, {"f", 0, kTypeValue}));
  ASSERT_EQ("5", GetOverlappingFiles(
      1, {"g", 0, kTypeValue}, {"h", 0, kTypeValue}));
  ASSERT_EQ("6", GetOverlappingFiles(
      1, {"i", 0, kTypeValue}, {"j", 0, kTypeValue}));
}

TEST_F(VersionStorageInfoTest, FileLocationAndMetaDataByNumber) {
  Add(0, 11U, "1", "2", 5000U);
  Add(0, 12U, "1", "2", 5000U);

  Add(2, 7U, "1", "2", 8000U);

  ASSERT_EQ(vstorage_.GetFileLocation(11U),
            VersionStorageInfo::FileLocation(0, 0));
  ASSERT_NE(vstorage_.GetFileMetaDataByNumber(11U), nullptr);

  ASSERT_EQ(vstorage_.GetFileLocation(12U),
            VersionStorageInfo::FileLocation(0, 1));
  ASSERT_NE(vstorage_.GetFileMetaDataByNumber(12U), nullptr);

  ASSERT_EQ(vstorage_.GetFileLocation(7U),
            VersionStorageInfo::FileLocation(2, 0));
  ASSERT_NE(vstorage_.GetFileMetaDataByNumber(7U), nullptr);

  ASSERT_FALSE(vstorage_.GetFileLocation(999U).IsValid());
  ASSERT_EQ(vstorage_.GetFileMetaDataByNumber(999U), nullptr);
}

class VersionStorageInfoTimestampTest : public VersionStorageInfoTestBase {
 public:
  VersionStorageInfoTimestampTest()
      : VersionStorageInfoTestBase(test::ComparatorWithU64Ts()) {}
  ~VersionStorageInfoTimestampTest() override {}
  std::string Timestamp(uint64_t ts) const {
    std::string ret;
    PutFixed64(&ret, ts);
    return ret;
  }
  std::string PackUserKeyAndTimestamp(const Slice& ukey, uint64_t ts) const {
    std::string ret;
    ret.assign(ukey.data(), ukey.size());
    PutFixed64(&ret, ts);
    return ret;
  }
};

TEST_F(VersionStorageInfoTimestampTest, GetOverlappingInputs) {
  Add(/*level=*/1, /*file_number=*/1, /*smallest=*/
      {PackUserKeyAndTimestamp("a", /*ts=*/9), /*s=*/0, kTypeValue},
      /*largest=*/
      {PackUserKeyAndTimestamp("a", /*ts=*/8), /*s=*/0, kTypeValue},
      /*file_size=*/100);
  Add(/*level=*/1, /*file_number=*/2, /*smallest=*/
      {PackUserKeyAndTimestamp("a", /*ts=*/5), /*s=*/0, kTypeValue},
      /*largest=*/
      {PackUserKeyAndTimestamp("b", /*ts=*/10), /*s=*/0, kTypeValue},
      /*file_size=*/100);
  Add(/*level=*/1, /*file_number=*/3, /*smallest=*/
      {PackUserKeyAndTimestamp("c", /*ts=*/12), /*s=*/0, kTypeValue},
      /*largest=*/
      {PackUserKeyAndTimestamp("d", /*ts=*/1), /*s=*/0, kTypeValue},
      /*file_size=*/100);
  vstorage_.UpdateNumNonEmptyLevels();
  vstorage_.GenerateLevelFilesBrief();
  ASSERT_EQ(
      "1,2",
      GetOverlappingFiles(
          /*level=*/1,
          {PackUserKeyAndTimestamp("a", /*ts=*/12), /*s=*/0, kTypeValue},
          {PackUserKeyAndTimestamp("a", /*ts=*/11), /*s=*/0, kTypeValue}));
  ASSERT_EQ("3",
            GetOverlappingFiles(
                /*level=*/1,
                {PackUserKeyAndTimestamp("c", /*ts=*/15), /*s=*/0, kTypeValue},
                {PackUserKeyAndTimestamp("c", /*ts=*/2), /*s=*/0, kTypeValue}));
}

class FindLevelFileTest : public testing::Test {
 public:
  LevelFilesBrief file_level_;
  bool disjoint_sorted_files_;
  Arena arena_;

  FindLevelFileTest() : disjoint_sorted_files_(true) { }

  ~FindLevelFileTest() override {}

  void LevelFileInit(size_t num = 0) {
    char* mem = arena_.AllocateAligned(num * sizeof(FdWithKeyRange));
    file_level_.files = new (mem)FdWithKeyRange[num];
    file_level_.num_files = 0;
  }

  void Add(const char* smallest, const char* largest,
           SequenceNumber smallest_seq = 100,
           SequenceNumber largest_seq = 100) {
    InternalKey smallest_key = InternalKey(smallest, smallest_seq, kTypeValue);
    InternalKey largest_key = InternalKey(largest, largest_seq, kTypeValue);

    Slice smallest_slice = smallest_key.Encode();
    Slice largest_slice = largest_key.Encode();

    char* mem = arena_.AllocateAligned(
        smallest_slice.size() + largest_slice.size());
    memcpy(mem, smallest_slice.data(), smallest_slice.size());
    memcpy(mem + smallest_slice.size(), largest_slice.data(),
        largest_slice.size());

    // add to file_level_
    size_t num = file_level_.num_files;
    auto& file = file_level_.files[num];
    file.fd = FileDescriptor(num + 1, 0, 0);
    file.smallest_key = Slice(mem, smallest_slice.size());
    file.largest_key = Slice(mem + smallest_slice.size(),
        largest_slice.size());
    file_level_.num_files++;
  }

  int Find(const char* key) {
    InternalKey target(key, 100, kTypeValue);
    InternalKeyComparator cmp(BytewiseComparator());
    return FindFile(cmp, file_level_, target.Encode());
  }

  bool Overlaps(const char* smallest, const char* largest) {
    InternalKeyComparator cmp(BytewiseComparator());
    Slice s(smallest != nullptr ? smallest : "");
    Slice l(largest != nullptr ? largest : "");
    return SomeFileOverlapsRange(cmp, disjoint_sorted_files_, file_level_,
                                 (smallest != nullptr ? &s : nullptr),
                                 (largest != nullptr ? &l : nullptr));
  }
};

TEST_F(FindLevelFileTest, LevelEmpty) {
  LevelFileInit(0);

  ASSERT_EQ(0, Find("foo"));
  ASSERT_TRUE(! Overlaps("a", "z"));
  ASSERT_TRUE(! Overlaps(nullptr, "z"));
  ASSERT_TRUE(! Overlaps("a", nullptr));
  ASSERT_TRUE(! Overlaps(nullptr, nullptr));
}

TEST_F(FindLevelFileTest, LevelSingle) {
  LevelFileInit(1);

  Add("p", "q");
  ASSERT_EQ(0, Find("a"));
  ASSERT_EQ(0, Find("p"));
  ASSERT_EQ(0, Find("p1"));
  ASSERT_EQ(0, Find("q"));
  ASSERT_EQ(1, Find("q1"));
  ASSERT_EQ(1, Find("z"));

  ASSERT_TRUE(! Overlaps("a", "b"));
  ASSERT_TRUE(! Overlaps("z1", "z2"));
  ASSERT_TRUE(Overlaps("a", "p"));
  ASSERT_TRUE(Overlaps("a", "q"));
  ASSERT_TRUE(Overlaps("a", "z"));
  ASSERT_TRUE(Overlaps("p", "p1"));
  ASSERT_TRUE(Overlaps("p", "q"));
  ASSERT_TRUE(Overlaps("p", "z"));
  ASSERT_TRUE(Overlaps("p1", "p2"));
  ASSERT_TRUE(Overlaps("p1", "z"));
  ASSERT_TRUE(Overlaps("q", "q"));
  ASSERT_TRUE(Overlaps("q", "q1"));

  ASSERT_TRUE(! Overlaps(nullptr, "j"));
  ASSERT_TRUE(! Overlaps("r", nullptr));
  ASSERT_TRUE(Overlaps(nullptr, "p"));
  ASSERT_TRUE(Overlaps(nullptr, "p1"));
  ASSERT_TRUE(Overlaps("q", nullptr));
  ASSERT_TRUE(Overlaps(nullptr, nullptr));
}

TEST_F(FindLevelFileTest, LevelMultiple) {
  LevelFileInit(4);

  Add("150", "200");
  Add("200", "250");
  Add("300", "350");
  Add("400", "450");
  ASSERT_EQ(0, Find("100"));
  ASSERT_EQ(0, Find("150"));
  ASSERT_EQ(0, Find("151"));
  ASSERT_EQ(0, Find("199"));
  ASSERT_EQ(0, Find("200"));
  ASSERT_EQ(1, Find("201"));
  ASSERT_EQ(1, Find("249"));
  ASSERT_EQ(1, Find("250"));
  ASSERT_EQ(2, Find("251"));
  ASSERT_EQ(2, Find("299"));
  ASSERT_EQ(2, Find("300"));
  ASSERT_EQ(2, Find("349"));
  ASSERT_EQ(2, Find("350"));
  ASSERT_EQ(3, Find("351"));
  ASSERT_EQ(3, Find("400"));
  ASSERT_EQ(3, Find("450"));
  ASSERT_EQ(4, Find("451"));

  ASSERT_TRUE(! Overlaps("100", "149"));
  ASSERT_TRUE(! Overlaps("251", "299"));
  ASSERT_TRUE(! Overlaps("451", "500"));
  ASSERT_TRUE(! Overlaps("351", "399"));

  ASSERT_TRUE(Overlaps("100", "150"));
  ASSERT_TRUE(Overlaps("100", "200"));
  ASSERT_TRUE(Overlaps("100", "300"));
  ASSERT_TRUE(Overlaps("100", "400"));
  ASSERT_TRUE(Overlaps("100", "500"));
  ASSERT_TRUE(Overlaps("375", "400"));
  ASSERT_TRUE(Overlaps("450", "450"));
  ASSERT_TRUE(Overlaps("450", "500"));
}

TEST_F(FindLevelFileTest, LevelMultipleNullBoundaries) {
  LevelFileInit(4);

  Add("150", "200");
  Add("200", "250");
  Add("300", "350");
  Add("400", "450");
  ASSERT_TRUE(! Overlaps(nullptr, "149"));
  ASSERT_TRUE(! Overlaps("451", nullptr));
  ASSERT_TRUE(Overlaps(nullptr, nullptr));
  ASSERT_TRUE(Overlaps(nullptr, "150"));
  ASSERT_TRUE(Overlaps(nullptr, "199"));
  ASSERT_TRUE(Overlaps(nullptr, "200"));
  ASSERT_TRUE(Overlaps(nullptr, "201"));
  ASSERT_TRUE(Overlaps(nullptr, "400"));
  ASSERT_TRUE(Overlaps(nullptr, "800"));
  ASSERT_TRUE(Overlaps("100", nullptr));
  ASSERT_TRUE(Overlaps("200", nullptr));
  ASSERT_TRUE(Overlaps("449", nullptr));
  ASSERT_TRUE(Overlaps("450", nullptr));
}

TEST_F(FindLevelFileTest, LevelOverlapSequenceChecks) {
  LevelFileInit(1);

  Add("200", "200", 5000, 3000);
  ASSERT_TRUE(! Overlaps("199", "199"));
  ASSERT_TRUE(! Overlaps("201", "300"));
  ASSERT_TRUE(Overlaps("200", "200"));
  ASSERT_TRUE(Overlaps("190", "200"));
  ASSERT_TRUE(Overlaps("200", "210"));
}

TEST_F(FindLevelFileTest, LevelOverlappingFiles) {
  LevelFileInit(2);

  Add("150", "600");
  Add("400", "500");
  disjoint_sorted_files_ = false;
  ASSERT_TRUE(! Overlaps("100", "149"));
  ASSERT_TRUE(! Overlaps("601", "700"));
  ASSERT_TRUE(Overlaps("100", "150"));
  ASSERT_TRUE(Overlaps("100", "200"));
  ASSERT_TRUE(Overlaps("100", "300"));
  ASSERT_TRUE(Overlaps("100", "400"));
  ASSERT_TRUE(Overlaps("100", "500"));
  ASSERT_TRUE(Overlaps("375", "400"));
  ASSERT_TRUE(Overlaps("450", "450"));
  ASSERT_TRUE(Overlaps("450", "500"));
  ASSERT_TRUE(Overlaps("450", "700"));
  ASSERT_TRUE(Overlaps("600", "700"));
}

class VersionSetTestBase {
 public:
  const static std::string kColumnFamilyName1;
  const static std::string kColumnFamilyName2;
  const static std::string kColumnFamilyName3;
  int num_initial_edits_;

  explicit VersionSetTestBase(const std::string& name)
      : mem_env_(nullptr),
        env_(nullptr),
        env_guard_(),
        fs_(),
        dbname_(test::PerThreadDBPath(name)),
        options_(),
        db_options_(options_),
        cf_options_(options_),
        immutable_cf_options_(db_options_, cf_options_),
        mutable_cf_options_(cf_options_),
        table_cache_(NewLRUCache(50000, 16)),
        write_buffer_manager_(db_options_.db_write_buffer_size),
        shutting_down_(false),
        mock_table_factory_(std::make_shared<mock::MockTableFactory>()) {
    const char* test_env_uri = getenv("TEST_ENV_URI");
    Env* base_env = nullptr;
    if (test_env_uri) {
      Status s = Env::LoadEnv(test_env_uri, &base_env, &env_guard_);
      EXPECT_OK(s);
      EXPECT_NE(Env::Default(), base_env);
    } else {
      base_env = Env::Default();
    }
    EXPECT_NE(nullptr, base_env);
    if (getenv("MEM_ENV")) {
      mem_env_ = new MockEnv(base_env);
    }
    env_ = mem_env_ ? mem_env_ : base_env;

    fs_ = std::make_shared<LegacyFileSystemWrapper>(env_);
    EXPECT_OK(env_->CreateDirIfMissing(dbname_));

    db_options_.env = env_;
    db_options_.fs = fs_;
<<<<<<< HEAD
    versions_.reset(new VersionSet(dbname_, &db_options_, env_options_,
                                   table_cache_.get(), &write_buffer_manager_,
                                   &write_controller_,
                                   /*block_cache_tracer=*/nullptr));
    reactive_versions_ = std::make_shared<ReactiveVersionSet>(
        dbname_, &db_options_, env_options_, table_cache_.get(),
        &write_buffer_manager_, &write_controller_);
=======
    versions_.reset(
        new VersionSet(dbname_, &db_options_, env_options_, table_cache_.get(),
                       &write_buffer_manager_, &write_controller_,
                       /*block_cache_tracer=*/nullptr, /*io_tracer=*/nullptr));
    reactive_versions_ = std::make_shared<ReactiveVersionSet>(
        dbname_, &db_options_, env_options_, table_cache_.get(),
        &write_buffer_manager_, &write_controller_, nullptr);
>>>>>>> ed431616
    db_options_.db_paths.emplace_back(dbname_,
                                      std::numeric_limits<uint64_t>::max());
  }

  virtual ~VersionSetTestBase() {
    if (getenv("KEEP_DB")) {
      fprintf(stdout, "DB is still at %s\n", dbname_.c_str());
    } else {
      Options options;
      options.env = env_;
      EXPECT_OK(DestroyDB(dbname_, options));
    }
    if (mem_env_) {
      delete mem_env_;
      mem_env_ = nullptr;
    }
  }

 protected:
  virtual void PrepareManifest(
      std::vector<ColumnFamilyDescriptor>* column_families,
      SequenceNumber* last_seqno, std::unique_ptr<log::Writer>* log_writer) {
    assert(column_families != nullptr);
    assert(last_seqno != nullptr);
    assert(log_writer != nullptr);
    VersionEdit new_db;
    if (db_options_.write_dbid_to_manifest) {
      std::unique_ptr<DBImpl> impl(new DBImpl(DBOptions(), dbname_));
      std::string db_id;
      impl->GetDbIdentityFromIdentityFile(&db_id);
      new_db.SetDBId(db_id);
    }
    new_db.SetLogNumber(0);
    new_db.SetNextFile(2);
    new_db.SetLastSequence(0);

    const std::vector<std::string> cf_names = {
        kDefaultColumnFamilyName, kColumnFamilyName1, kColumnFamilyName2,
        kColumnFamilyName3};
    const int kInitialNumOfCfs = static_cast<int>(cf_names.size());
    autovector<VersionEdit> new_cfs;
    uint64_t last_seq = 1;
    uint32_t cf_id = 1;
    for (int i = 1; i != kInitialNumOfCfs; ++i) {
      VersionEdit new_cf;
      new_cf.AddColumnFamily(cf_names[i]);
      new_cf.SetColumnFamily(cf_id++);
      new_cf.SetLogNumber(0);
      new_cf.SetNextFile(2);
      new_cf.SetLastSequence(last_seq++);
      new_cfs.emplace_back(new_cf);
    }
    *last_seqno = last_seq;
    num_initial_edits_ = static_cast<int>(new_cfs.size() + 1);
    const std::string manifest = DescriptorFileName(dbname_, 1);
    std::unique_ptr<WritableFile> file;
    Status s = env_->NewWritableFile(
        manifest, &file, env_->OptimizeForManifestWrite(env_options_));
    ASSERT_OK(s);
    std::unique_ptr<WritableFileWriter> file_writer(new WritableFileWriter(
        NewLegacyWritableFileWrapper(std::move(file)), manifest, env_options_));
    {
      log_writer->reset(new log::Writer(std::move(file_writer), 0, false));
      std::string record;
      new_db.EncodeTo(&record);
      s = (*log_writer)->AddRecord(record);
      for (const auto& e : new_cfs) {
        record.clear();
        e.EncodeTo(&record);
        s = (*log_writer)->AddRecord(record);
        ASSERT_OK(s);
      }
    }
    ASSERT_OK(s);

    cf_options_.table_factory = mock_table_factory_;
    for (const auto& cf_name : cf_names) {
      column_families->emplace_back(cf_name, cf_options_);
    }
  }

  // Create DB with 3 column families.
  void NewDB() {
    std::vector<ColumnFamilyDescriptor> column_families;
    SequenceNumber last_seqno;
    std::unique_ptr<log::Writer> log_writer;
    SetIdentityFile(env_, dbname_);
    PrepareManifest(&column_families, &last_seqno, &log_writer);
    log_writer.reset();
    // Make "CURRENT" file point to the new manifest file.
    Status s = SetCurrentFile(fs_.get(), dbname_, 1, nullptr);
    ASSERT_OK(s);

    EXPECT_OK(versions_->Recover(column_families, false));
    EXPECT_EQ(column_families.size(),
              versions_->GetColumnFamilySet()->NumberOfColumnFamilies());
  }

  void VerifyManifest(std::string* manifest_path) const {
    assert(manifest_path != nullptr);
    uint64_t manifest_file_number = 0;
    Status s = versions_->GetCurrentManifestPath(
        dbname_, fs_.get(), manifest_path, &manifest_file_number);
    ASSERT_OK(s);
    ASSERT_EQ(1, manifest_file_number);
  }

  MockEnv* mem_env_;
  Env* env_;
  std::shared_ptr<Env> env_guard_;
  std::shared_ptr<FileSystem> fs_;
  const std::string dbname_;
  EnvOptions env_options_;
  Options options_;
  ImmutableDBOptions db_options_;
  ColumnFamilyOptions cf_options_;
  ImmutableCFOptions immutable_cf_options_;
  MutableCFOptions mutable_cf_options_;
  std::shared_ptr<Cache> table_cache_;
  WriteController write_controller_;
  WriteBufferManager write_buffer_manager_;
  std::shared_ptr<VersionSet> versions_;
  std::shared_ptr<ReactiveVersionSet> reactive_versions_;
  InstrumentedMutex mutex_;
  std::atomic<bool> shutting_down_;
  std::shared_ptr<mock::MockTableFactory> mock_table_factory_;
};

const std::string VersionSetTestBase::kColumnFamilyName1 = "alice";
const std::string VersionSetTestBase::kColumnFamilyName2 = "bob";
const std::string VersionSetTestBase::kColumnFamilyName3 = "charles";

class VersionSetTest : public VersionSetTestBase, public testing::Test {
 public:
  VersionSetTest() : VersionSetTestBase("version_set_test") {}
};

TEST_F(VersionSetTest, SameColumnFamilyGroupCommit) {
  NewDB();
  const int kGroupSize = 5;
  autovector<VersionEdit> edits;
  for (int i = 0; i != kGroupSize; ++i) {
    edits.emplace_back(VersionEdit());
  }
  autovector<ColumnFamilyData*> cfds;
  autovector<const MutableCFOptions*> all_mutable_cf_options;
  autovector<autovector<VersionEdit*>> edit_lists;
  for (int i = 0; i != kGroupSize; ++i) {
    cfds.emplace_back(versions_->GetColumnFamilySet()->GetDefault());
    all_mutable_cf_options.emplace_back(&mutable_cf_options_);
    autovector<VersionEdit*> edit_list;
    edit_list.emplace_back(&edits[i]);
    edit_lists.emplace_back(edit_list);
  }

  SyncPoint::GetInstance()->DisableProcessing();
  SyncPoint::GetInstance()->ClearAllCallBacks();
  int count = 0;
  SyncPoint::GetInstance()->SetCallBack(
      "VersionSet::ProcessManifestWrites:SameColumnFamily", [&](void* arg) {
        uint32_t* cf_id = reinterpret_cast<uint32_t*>(arg);
        EXPECT_EQ(0u, *cf_id);
        ++count;
      });
  SyncPoint::GetInstance()->EnableProcessing();
  mutex_.Lock();
  Status s =
      versions_->LogAndApply(cfds, all_mutable_cf_options, edit_lists, &mutex_);
  mutex_.Unlock();
  EXPECT_OK(s);
  EXPECT_EQ(kGroupSize - 1, count);
}

TEST_F(VersionSetTest, PersistBlobFileStateInNewManifest) {
  // Initialize the database and add a couple of blob files, one with some
  // garbage in it, and one without any garbage.
  NewDB();

<<<<<<< HEAD
  VersionEdit edit;
=======
  assert(versions_);
  assert(versions_->GetColumnFamilySet());

  ColumnFamilyData* const cfd = versions_->GetColumnFamilySet()->GetDefault();
  assert(cfd);

  Version* const version = cfd->current();
  assert(version);

  VersionStorageInfo* const storage_info = version->storage_info();
  assert(storage_info);
>>>>>>> ed431616

  {
    constexpr uint64_t blob_file_number = 123;
    constexpr uint64_t total_blob_count = 456;
    constexpr uint64_t total_blob_bytes = 77777777;
    constexpr char checksum_method[] = "SHA1";
    constexpr char checksum_value[] =
        "bdb7f34a59dfa1592ce7f52e99f98c570c525cbd";
<<<<<<< HEAD
    constexpr uint64_t garbage_blob_count = 89;
    constexpr uint64_t garbage_blob_bytes = 1000000;

    edit.AddBlobFile(blob_file_number, total_blob_count, total_blob_bytes,
                     checksum_method, checksum_value);
    edit.AddBlobFileGarbage(blob_file_number, garbage_blob_count,
                            garbage_blob_bytes);
=======

    auto shared_meta = SharedBlobFileMetaData::Create(
        blob_file_number, total_blob_count, total_blob_bytes, checksum_method,
        checksum_value);

    constexpr uint64_t garbage_blob_count = 89;
    constexpr uint64_t garbage_blob_bytes = 1000000;

    auto meta = BlobFileMetaData::Create(
        std::move(shared_meta), BlobFileMetaData::LinkedSsts(),
        garbage_blob_count, garbage_blob_bytes);

    storage_info->AddBlobFile(std::move(meta));
>>>>>>> ed431616
  }

  {
    constexpr uint64_t blob_file_number = 234;
    constexpr uint64_t total_blob_count = 555;
    constexpr uint64_t total_blob_bytes = 66666;
    constexpr char checksum_method[] = "CRC32";
    constexpr char checksum_value[] = "3d87ff57";

<<<<<<< HEAD
    edit.AddBlobFile(blob_file_number, total_blob_count, total_blob_bytes,
                     checksum_method, checksum_value);
  }

  assert(versions_);
  assert(versions_->GetColumnFamilySet());

  mutex_.Lock();
  Status s =
      versions_->LogAndApply(versions_->GetColumnFamilySet()->GetDefault(),
                             mutable_cf_options_, &edit, &mutex_);
  mutex_.Unlock();

  ASSERT_OK(s);
=======
    auto shared_meta = SharedBlobFileMetaData::Create(
        blob_file_number, total_blob_count, total_blob_bytes, checksum_method,
        checksum_value);

    constexpr uint64_t garbage_blob_count = 0;
    constexpr uint64_t garbage_blob_bytes = 0;

    auto meta = BlobFileMetaData::Create(
        std::move(shared_meta), BlobFileMetaData::LinkedSsts(),
        garbage_blob_count, garbage_blob_bytes);

    storage_info->AddBlobFile(std::move(meta));
  }
>>>>>>> ed431616

  // Force the creation of a new manifest file and make sure metadata for
  // the blob files is re-persisted.
  size_t addition_encoded = 0;
  SyncPoint::GetInstance()->SetCallBack(
      "BlobFileAddition::EncodeTo::CustomFields",
      [&](void* /* arg */) { ++addition_encoded; });

  size_t garbage_encoded = 0;
  SyncPoint::GetInstance()->SetCallBack(
      "BlobFileGarbage::EncodeTo::CustomFields",
      [&](void* /* arg */) { ++garbage_encoded; });
  SyncPoint::GetInstance()->EnableProcessing();

  VersionEdit dummy;

  mutex_.Lock();
  constexpr FSDirectory* db_directory = nullptr;
  constexpr bool new_descriptor_log = true;
<<<<<<< HEAD
  s = versions_->LogAndApply(versions_->GetColumnFamilySet()->GetDefault(),
                             mutable_cf_options_, &dummy, &mutex_, db_directory,
                             new_descriptor_log);
=======
  Status s = versions_->LogAndApply(
      versions_->GetColumnFamilySet()->GetDefault(), mutable_cf_options_,
      &dummy, &mutex_, db_directory, new_descriptor_log);
>>>>>>> ed431616
  mutex_.Unlock();

  ASSERT_OK(s);
  ASSERT_EQ(addition_encoded, 2);
  ASSERT_EQ(garbage_encoded, 1);

  SyncPoint::GetInstance()->DisableProcessing();
  SyncPoint::GetInstance()->ClearAllCallBacks();
}

TEST_F(VersionSetTest, AddLiveBlobFiles) {
  // Initialize the database and add a blob file.
  NewDB();

  assert(versions_);
  assert(versions_->GetColumnFamilySet());

  ColumnFamilyData* const cfd = versions_->GetColumnFamilySet()->GetDefault();
  assert(cfd);

<<<<<<< HEAD
  VersionEdit first;
=======
  Version* const first_version = cfd->current();
  assert(first_version);

  VersionStorageInfo* const first_storage_info = first_version->storage_info();
  assert(first_storage_info);
>>>>>>> ed431616

  constexpr uint64_t first_blob_file_number = 234;
  constexpr uint64_t first_total_blob_count = 555;
  constexpr uint64_t first_total_blob_bytes = 66666;
  constexpr char first_checksum_method[] = "CRC32";
  constexpr char first_checksum_value[] = "3d87ff57";

<<<<<<< HEAD
  first.AddBlobFile(first_blob_file_number, first_total_blob_count,
                    first_total_blob_bytes, first_checksum_method,
                    first_checksum_value);

  mutex_.Lock();
  Status s = versions_->LogAndApply(cfd, mutable_cf_options_, &first, &mutex_);
  mutex_.Unlock();

  ASSERT_OK(s);

  // Reference the version so it stays alive even after the following version
  // edit.
  Version* const version = cfd->current();
  assert(version);

  version->Ref();
=======
  auto first_shared_meta = SharedBlobFileMetaData::Create(
      first_blob_file_number, first_total_blob_count, first_total_blob_bytes,
      first_checksum_method, first_checksum_value);

  constexpr uint64_t garbage_blob_count = 0;
  constexpr uint64_t garbage_blob_bytes = 0;

  auto first_meta = BlobFileMetaData::Create(
      std::move(first_shared_meta), BlobFileMetaData::LinkedSsts(),
      garbage_blob_count, garbage_blob_bytes);

  first_storage_info->AddBlobFile(first_meta);

  // Reference the version so it stays alive even after the following version
  // edit.
  first_version->Ref();
>>>>>>> ed431616

  // Get live files directly from version.
  std::vector<uint64_t> version_table_files;
  std::vector<uint64_t> version_blob_files;

<<<<<<< HEAD
  version->AddLiveFiles(&version_table_files, &version_blob_files);
=======
  first_version->AddLiveFiles(&version_table_files, &version_blob_files);
>>>>>>> ed431616

  ASSERT_EQ(version_blob_files.size(), 1);
  ASSERT_EQ(version_blob_files[0], first_blob_file_number);

<<<<<<< HEAD
  // Add another blob file.
  VersionEdit second;
=======
  // Create a new version containing an additional blob file.
  versions_->TEST_CreateAndAppendVersion(cfd);

  Version* const second_version = cfd->current();
  assert(second_version);
  assert(second_version != first_version);

  VersionStorageInfo* const second_storage_info =
      second_version->storage_info();
  assert(second_storage_info);
>>>>>>> ed431616

  constexpr uint64_t second_blob_file_number = 456;
  constexpr uint64_t second_total_blob_count = 100;
  constexpr uint64_t second_total_blob_bytes = 2000000;
  constexpr char second_checksum_method[] = "CRC32B";
  constexpr char second_checksum_value[] = "6dbdf23a";
<<<<<<< HEAD
  second.AddBlobFile(second_blob_file_number, second_total_blob_count,
                     second_total_blob_bytes, second_checksum_method,
                     second_checksum_value);

  mutex_.Lock();
  s = versions_->LogAndApply(cfd, mutable_cf_options_, &second, &mutex_);
  mutex_.Unlock();

  ASSERT_OK(s);
=======

  auto second_shared_meta = SharedBlobFileMetaData::Create(
      second_blob_file_number, second_total_blob_count, second_total_blob_bytes,
      second_checksum_method, second_checksum_value);

  auto second_meta = BlobFileMetaData::Create(
      std::move(second_shared_meta), BlobFileMetaData::LinkedSsts(),
      garbage_blob_count, garbage_blob_bytes);

  second_storage_info->AddBlobFile(std::move(first_meta));
  second_storage_info->AddBlobFile(std::move(second_meta));
>>>>>>> ed431616

  // Get all live files from version set. Note that the result contains
  // duplicates.
  std::vector<uint64_t> all_table_files;
  std::vector<uint64_t> all_blob_files;

  versions_->AddLiveFiles(&all_table_files, &all_blob_files);

  ASSERT_EQ(all_blob_files.size(), 3);
  ASSERT_EQ(all_blob_files[0], first_blob_file_number);
  ASSERT_EQ(all_blob_files[1], first_blob_file_number);
  ASSERT_EQ(all_blob_files[2], second_blob_file_number);

  // Clean up previous version.
<<<<<<< HEAD
  version->Unref();
}

TEST_F(VersionSetTest, ObsoleteBlobFile) {
  // Initialize the database and add a blob file (with no garbage just yet).
  NewDB();

  VersionEdit addition;
=======
  first_version->Unref();
}

TEST_F(VersionSetTest, ObsoleteBlobFile) {
  // Initialize the database and add a blob file that is entirely garbage
  // and thus can immediately be marked obsolete.
  NewDB();

  VersionEdit edit;
>>>>>>> ed431616

  constexpr uint64_t blob_file_number = 234;
  constexpr uint64_t total_blob_count = 555;
  constexpr uint64_t total_blob_bytes = 66666;
  constexpr char checksum_method[] = "CRC32";
  constexpr char checksum_value[] = "3d87ff57";

<<<<<<< HEAD
  addition.AddBlobFile(blob_file_number, total_blob_count, total_blob_bytes,
                       checksum_method, checksum_value);

  assert(versions_);
  assert(versions_->GetColumnFamilySet());
=======
  edit.AddBlobFile(blob_file_number, total_blob_count, total_blob_bytes,
                   checksum_method, checksum_value);

  edit.AddBlobFileGarbage(blob_file_number, total_blob_count, total_blob_bytes);
>>>>>>> ed431616

  mutex_.Lock();
  Status s =
      versions_->LogAndApply(versions_->GetColumnFamilySet()->GetDefault(),
<<<<<<< HEAD
                             mutable_cf_options_, &addition, &mutex_);
  mutex_.Unlock();

  ASSERT_OK(s);

  // Mark the entire blob file garbage.
  VersionEdit garbage;

  garbage.AddBlobFileGarbage(blob_file_number, total_blob_count,
                             total_blob_bytes);

  mutex_.Lock();
  s = versions_->LogAndApply(versions_->GetColumnFamilySet()->GetDefault(),
                             mutable_cf_options_, &garbage, &mutex_);
=======
                             mutable_cf_options_, &edit, &mutex_);
>>>>>>> ed431616
  mutex_.Unlock();

  ASSERT_OK(s);

  // Make sure blob files from the pending number range are not returned
  // as obsolete.
  {
    std::vector<ObsoleteFileInfo> table_files;
    std::vector<ObsoleteBlobFileInfo> blob_files;
    std::vector<std::string> manifest_files;
    constexpr uint64_t min_pending_output = blob_file_number;

    versions_->GetObsoleteFiles(&table_files, &blob_files, &manifest_files,
                                min_pending_output);

    ASSERT_TRUE(blob_files.empty());
  }

  // Make sure the blob file is returned as obsolete if it's not in the pending
  // range.
  {
    std::vector<ObsoleteFileInfo> table_files;
    std::vector<ObsoleteBlobFileInfo> blob_files;
    std::vector<std::string> manifest_files;
    constexpr uint64_t min_pending_output = blob_file_number + 1;

    versions_->GetObsoleteFiles(&table_files, &blob_files, &manifest_files,
                                min_pending_output);

    ASSERT_EQ(blob_files.size(), 1);
    ASSERT_EQ(blob_files[0].GetBlobFileNumber(), blob_file_number);
  }

  // Make sure it's not returned a second time.
  {
    std::vector<ObsoleteFileInfo> table_files;
    std::vector<ObsoleteBlobFileInfo> blob_files;
    std::vector<std::string> manifest_files;
    constexpr uint64_t min_pending_output = blob_file_number + 1;

    versions_->GetObsoleteFiles(&table_files, &blob_files, &manifest_files,
                                min_pending_output);

    ASSERT_TRUE(blob_files.empty());
  }
}

class VersionSetAtomicGroupTest : public VersionSetTestBase,
                                  public testing::Test {
 public:
  VersionSetAtomicGroupTest()
      : VersionSetTestBase("version_set_atomic_group_test") {}

  void SetUp() override {
    PrepareManifest(&column_families_, &last_seqno_, &log_writer_);
    SetupTestSyncPoints();
  }

  void SetupValidAtomicGroup(int atomic_group_size) {
    edits_.resize(atomic_group_size);
    int remaining = atomic_group_size;
    for (size_t i = 0; i != edits_.size(); ++i) {
      edits_[i].SetLogNumber(0);
      edits_[i].SetNextFile(2);
      edits_[i].MarkAtomicGroup(--remaining);
      edits_[i].SetLastSequence(last_seqno_++);
    }
    ASSERT_OK(SetCurrentFile(fs_.get(), dbname_, 1, nullptr));
  }

  void SetupIncompleteTrailingAtomicGroup(int atomic_group_size) {
    edits_.resize(atomic_group_size);
    int remaining = atomic_group_size;
    for (size_t i = 0; i != edits_.size(); ++i) {
      edits_[i].SetLogNumber(0);
      edits_[i].SetNextFile(2);
      edits_[i].MarkAtomicGroup(--remaining);
      edits_[i].SetLastSequence(last_seqno_++);
    }
    ASSERT_OK(SetCurrentFile(fs_.get(), dbname_, 1, nullptr));
  }

  void SetupCorruptedAtomicGroup(int atomic_group_size) {
    edits_.resize(atomic_group_size);
    int remaining = atomic_group_size;
    for (size_t i = 0; i != edits_.size(); ++i) {
      edits_[i].SetLogNumber(0);
      edits_[i].SetNextFile(2);
      if (i != ((size_t)atomic_group_size / 2)) {
        edits_[i].MarkAtomicGroup(--remaining);
      }
      edits_[i].SetLastSequence(last_seqno_++);
    }
    ASSERT_OK(SetCurrentFile(fs_.get(), dbname_, 1, nullptr));
  }

  void SetupIncorrectAtomicGroup(int atomic_group_size) {
    edits_.resize(atomic_group_size);
    int remaining = atomic_group_size;
    for (size_t i = 0; i != edits_.size(); ++i) {
      edits_[i].SetLogNumber(0);
      edits_[i].SetNextFile(2);
      if (i != 1) {
        edits_[i].MarkAtomicGroup(--remaining);
      } else {
        edits_[i].MarkAtomicGroup(remaining--);
      }
      edits_[i].SetLastSequence(last_seqno_++);
    }
    ASSERT_OK(SetCurrentFile(fs_.get(), dbname_, 1, nullptr));
  }

  void SetupTestSyncPoints() {
    SyncPoint::GetInstance()->DisableProcessing();
    SyncPoint::GetInstance()->ClearAllCallBacks();
    SyncPoint::GetInstance()->SetCallBack(
        "AtomicGroupReadBuffer::AddEdit:FirstInAtomicGroup", [&](void* arg) {
          VersionEdit* e = reinterpret_cast<VersionEdit*>(arg);
          EXPECT_EQ(edits_.front().DebugString(),
                    e->DebugString());  // compare based on value
          first_in_atomic_group_ = true;
        });
    SyncPoint::GetInstance()->SetCallBack(
        "AtomicGroupReadBuffer::AddEdit:LastInAtomicGroup", [&](void* arg) {
          VersionEdit* e = reinterpret_cast<VersionEdit*>(arg);
          EXPECT_EQ(edits_.back().DebugString(),
                    e->DebugString());  // compare based on value
          EXPECT_TRUE(first_in_atomic_group_);
          last_in_atomic_group_ = true;
        });
    SyncPoint::GetInstance()->SetCallBack(
        "VersionSet::ReadAndRecover:RecoveredEdits", [&](void* arg) {
          num_recovered_edits_ = *reinterpret_cast<int*>(arg);
        });
    SyncPoint::GetInstance()->SetCallBack(
        "ReactiveVersionSet::ReadAndApply:AppliedEdits",
        [&](void* arg) { num_applied_edits_ = *reinterpret_cast<int*>(arg); });
    SyncPoint::GetInstance()->SetCallBack(
        "AtomicGroupReadBuffer::AddEdit:AtomicGroup",
        [&](void* /* arg */) { ++num_edits_in_atomic_group_; });
    SyncPoint::GetInstance()->SetCallBack(
        "AtomicGroupReadBuffer::AddEdit:AtomicGroupMixedWithNormalEdits",
        [&](void* arg) {
          corrupted_edit_ = *reinterpret_cast<VersionEdit*>(arg);
        });
    SyncPoint::GetInstance()->SetCallBack(
        "AtomicGroupReadBuffer::AddEdit:IncorrectAtomicGroupSize",
        [&](void* arg) {
          edit_with_incorrect_group_size_ =
              *reinterpret_cast<VersionEdit*>(arg);
        });
    SyncPoint::GetInstance()->EnableProcessing();
  }

  void AddNewEditsToLog(int num_edits) {
    for (int i = 0; i < num_edits; i++) {
      std::string record;
      edits_[i].EncodeTo(&record);
      ASSERT_OK(log_writer_->AddRecord(record));
    }
  }

  void TearDown() override {
    SyncPoint::GetInstance()->DisableProcessing();
    SyncPoint::GetInstance()->ClearAllCallBacks();
    log_writer_.reset();
  }

 protected:
  std::vector<ColumnFamilyDescriptor> column_families_;
  SequenceNumber last_seqno_;
  std::vector<VersionEdit> edits_;
  bool first_in_atomic_group_ = false;
  bool last_in_atomic_group_ = false;
  int num_edits_in_atomic_group_ = 0;
  int num_recovered_edits_ = 0;
  int num_applied_edits_ = 0;
  VersionEdit corrupted_edit_;
  VersionEdit edit_with_incorrect_group_size_;
  std::unique_ptr<log::Writer> log_writer_;
};

TEST_F(VersionSetAtomicGroupTest, HandleValidAtomicGroupWithVersionSetRecover) {
  const int kAtomicGroupSize = 3;
  SetupValidAtomicGroup(kAtomicGroupSize);
  AddNewEditsToLog(kAtomicGroupSize);
  EXPECT_OK(versions_->Recover(column_families_, false));
  EXPECT_EQ(column_families_.size(),
            versions_->GetColumnFamilySet()->NumberOfColumnFamilies());
  EXPECT_TRUE(first_in_atomic_group_);
  EXPECT_TRUE(last_in_atomic_group_);
  EXPECT_EQ(num_initial_edits_ + kAtomicGroupSize, num_recovered_edits_);
  EXPECT_EQ(0, num_applied_edits_);
}

TEST_F(VersionSetAtomicGroupTest,
       HandleValidAtomicGroupWithReactiveVersionSetRecover) {
  const int kAtomicGroupSize = 3;
  SetupValidAtomicGroup(kAtomicGroupSize);
  AddNewEditsToLog(kAtomicGroupSize);
  std::unique_ptr<log::FragmentBufferedReader> manifest_reader;
  std::unique_ptr<log::Reader::Reporter> manifest_reporter;
  std::unique_ptr<Status> manifest_reader_status;
  EXPECT_OK(reactive_versions_->Recover(column_families_, &manifest_reader,
                                        &manifest_reporter,
                                        &manifest_reader_status));
  EXPECT_EQ(column_families_.size(),
            reactive_versions_->GetColumnFamilySet()->NumberOfColumnFamilies());
  EXPECT_TRUE(first_in_atomic_group_);
  EXPECT_TRUE(last_in_atomic_group_);
  // The recover should clean up the replay buffer.
  EXPECT_TRUE(reactive_versions_->TEST_read_edits_in_atomic_group() == 0);
  EXPECT_TRUE(reactive_versions_->replay_buffer().size() == 0);
  EXPECT_EQ(num_initial_edits_ + kAtomicGroupSize, num_recovered_edits_);
  EXPECT_EQ(0, num_applied_edits_);
}

TEST_F(VersionSetAtomicGroupTest,
       HandleValidAtomicGroupWithReactiveVersionSetReadAndApply) {
  const int kAtomicGroupSize = 3;
  SetupValidAtomicGroup(kAtomicGroupSize);
  std::unique_ptr<log::FragmentBufferedReader> manifest_reader;
  std::unique_ptr<log::Reader::Reporter> manifest_reporter;
  std::unique_ptr<Status> manifest_reader_status;
  EXPECT_OK(reactive_versions_->Recover(column_families_, &manifest_reader,
                                        &manifest_reporter,
                                        &manifest_reader_status));
  AddNewEditsToLog(kAtomicGroupSize);
  InstrumentedMutex mu;
  std::unordered_set<ColumnFamilyData*> cfds_changed;
  mu.Lock();
  EXPECT_OK(
      reactive_versions_->ReadAndApply(&mu, &manifest_reader, &cfds_changed));
  mu.Unlock();
  EXPECT_TRUE(first_in_atomic_group_);
  EXPECT_TRUE(last_in_atomic_group_);
  // The recover should clean up the replay buffer.
  EXPECT_TRUE(reactive_versions_->TEST_read_edits_in_atomic_group() == 0);
  EXPECT_TRUE(reactive_versions_->replay_buffer().size() == 0);
  EXPECT_EQ(num_initial_edits_, num_recovered_edits_);
  EXPECT_EQ(kAtomicGroupSize, num_applied_edits_);
}

TEST_F(VersionSetAtomicGroupTest,
       HandleIncompleteTrailingAtomicGroupWithVersionSetRecover) {
  const int kAtomicGroupSize = 4;
  const int kNumberOfPersistedVersionEdits = kAtomicGroupSize - 1;
  SetupIncompleteTrailingAtomicGroup(kAtomicGroupSize);
  AddNewEditsToLog(kNumberOfPersistedVersionEdits);
  EXPECT_OK(versions_->Recover(column_families_, false));
  EXPECT_EQ(column_families_.size(),
            versions_->GetColumnFamilySet()->NumberOfColumnFamilies());
  EXPECT_TRUE(first_in_atomic_group_);
  EXPECT_FALSE(last_in_atomic_group_);
  EXPECT_EQ(kNumberOfPersistedVersionEdits, num_edits_in_atomic_group_);
  EXPECT_EQ(num_initial_edits_, num_recovered_edits_);
  EXPECT_EQ(0, num_applied_edits_);
}

TEST_F(VersionSetAtomicGroupTest,
       HandleIncompleteTrailingAtomicGroupWithReactiveVersionSetRecover) {
  const int kAtomicGroupSize = 4;
  const int kNumberOfPersistedVersionEdits = kAtomicGroupSize - 1;
  SetupIncompleteTrailingAtomicGroup(kAtomicGroupSize);
  AddNewEditsToLog(kNumberOfPersistedVersionEdits);
  std::unique_ptr<log::FragmentBufferedReader> manifest_reader;
  std::unique_ptr<log::Reader::Reporter> manifest_reporter;
  std::unique_ptr<Status> manifest_reader_status;
  EXPECT_OK(reactive_versions_->Recover(column_families_, &manifest_reader,
                                        &manifest_reporter,
                                        &manifest_reader_status));
  EXPECT_EQ(column_families_.size(),
            reactive_versions_->GetColumnFamilySet()->NumberOfColumnFamilies());
  EXPECT_TRUE(first_in_atomic_group_);
  EXPECT_FALSE(last_in_atomic_group_);
  EXPECT_EQ(kNumberOfPersistedVersionEdits, num_edits_in_atomic_group_);
  // Reactive version set should store the edits in the replay buffer.
  EXPECT_TRUE(reactive_versions_->TEST_read_edits_in_atomic_group() ==
              kNumberOfPersistedVersionEdits);
  EXPECT_TRUE(reactive_versions_->replay_buffer().size() == kAtomicGroupSize);
  // Write the last record. The reactive version set should now apply all
  // edits.
  std::string last_record;
  edits_[kAtomicGroupSize - 1].EncodeTo(&last_record);
  EXPECT_OK(log_writer_->AddRecord(last_record));
  InstrumentedMutex mu;
  std::unordered_set<ColumnFamilyData*> cfds_changed;
  mu.Lock();
  EXPECT_OK(
      reactive_versions_->ReadAndApply(&mu, &manifest_reader, &cfds_changed));
  mu.Unlock();
  // Reactive version set should be empty now.
  EXPECT_TRUE(reactive_versions_->TEST_read_edits_in_atomic_group() == 0);
  EXPECT_TRUE(reactive_versions_->replay_buffer().size() == 0);
  EXPECT_EQ(num_initial_edits_, num_recovered_edits_);
  EXPECT_EQ(kAtomicGroupSize, num_applied_edits_);
}

TEST_F(VersionSetAtomicGroupTest,
       HandleIncompleteTrailingAtomicGroupWithReactiveVersionSetReadAndApply) {
  const int kAtomicGroupSize = 4;
  const int kNumberOfPersistedVersionEdits = kAtomicGroupSize - 1;
  SetupIncompleteTrailingAtomicGroup(kAtomicGroupSize);
  std::unique_ptr<log::FragmentBufferedReader> manifest_reader;
  std::unique_ptr<log::Reader::Reporter> manifest_reporter;
  std::unique_ptr<Status> manifest_reader_status;
  // No edits in an atomic group.
  EXPECT_OK(reactive_versions_->Recover(column_families_, &manifest_reader,
                                        &manifest_reporter,
                                        &manifest_reader_status));
  EXPECT_EQ(column_families_.size(),
            reactive_versions_->GetColumnFamilySet()->NumberOfColumnFamilies());
  // Write a few edits in an atomic group.
  AddNewEditsToLog(kNumberOfPersistedVersionEdits);
  InstrumentedMutex mu;
  std::unordered_set<ColumnFamilyData*> cfds_changed;
  mu.Lock();
  EXPECT_OK(
      reactive_versions_->ReadAndApply(&mu, &manifest_reader, &cfds_changed));
  mu.Unlock();
  EXPECT_TRUE(first_in_atomic_group_);
  EXPECT_FALSE(last_in_atomic_group_);
  EXPECT_EQ(kNumberOfPersistedVersionEdits, num_edits_in_atomic_group_);
  // Reactive version set should store the edits in the replay buffer.
  EXPECT_TRUE(reactive_versions_->TEST_read_edits_in_atomic_group() ==
              kNumberOfPersistedVersionEdits);
  EXPECT_TRUE(reactive_versions_->replay_buffer().size() == kAtomicGroupSize);
  EXPECT_EQ(num_initial_edits_, num_recovered_edits_);
  EXPECT_EQ(0, num_applied_edits_);
}

TEST_F(VersionSetAtomicGroupTest,
       HandleCorruptedAtomicGroupWithVersionSetRecover) {
  const int kAtomicGroupSize = 4;
  SetupCorruptedAtomicGroup(kAtomicGroupSize);
  AddNewEditsToLog(kAtomicGroupSize);
  EXPECT_NOK(versions_->Recover(column_families_, false));
  EXPECT_EQ(column_families_.size(),
            versions_->GetColumnFamilySet()->NumberOfColumnFamilies());
  EXPECT_EQ(edits_[kAtomicGroupSize / 2].DebugString(),
            corrupted_edit_.DebugString());
}

TEST_F(VersionSetAtomicGroupTest,
       HandleCorruptedAtomicGroupWithReactiveVersionSetRecover) {
  const int kAtomicGroupSize = 4;
  SetupCorruptedAtomicGroup(kAtomicGroupSize);
  AddNewEditsToLog(kAtomicGroupSize);
  std::unique_ptr<log::FragmentBufferedReader> manifest_reader;
  std::unique_ptr<log::Reader::Reporter> manifest_reporter;
  std::unique_ptr<Status> manifest_reader_status;
  EXPECT_NOK(reactive_versions_->Recover(column_families_, &manifest_reader,
                                         &manifest_reporter,
                                         &manifest_reader_status));
  EXPECT_EQ(column_families_.size(),
            reactive_versions_->GetColumnFamilySet()->NumberOfColumnFamilies());
  EXPECT_EQ(edits_[kAtomicGroupSize / 2].DebugString(),
            corrupted_edit_.DebugString());
}

TEST_F(VersionSetAtomicGroupTest,
       HandleCorruptedAtomicGroupWithReactiveVersionSetReadAndApply) {
  const int kAtomicGroupSize = 4;
  SetupCorruptedAtomicGroup(kAtomicGroupSize);
  InstrumentedMutex mu;
  std::unordered_set<ColumnFamilyData*> cfds_changed;
  std::unique_ptr<log::FragmentBufferedReader> manifest_reader;
  std::unique_ptr<log::Reader::Reporter> manifest_reporter;
  std::unique_ptr<Status> manifest_reader_status;
  EXPECT_OK(reactive_versions_->Recover(column_families_, &manifest_reader,
                                        &manifest_reporter,
                                        &manifest_reader_status));
  // Write the corrupted edits.
  AddNewEditsToLog(kAtomicGroupSize);
  mu.Lock();
  EXPECT_NOK(
      reactive_versions_->ReadAndApply(&mu, &manifest_reader, &cfds_changed));
  mu.Unlock();
  EXPECT_EQ(edits_[kAtomicGroupSize / 2].DebugString(),
            corrupted_edit_.DebugString());
}

TEST_F(VersionSetAtomicGroupTest,
       HandleIncorrectAtomicGroupSizeWithVersionSetRecover) {
  const int kAtomicGroupSize = 4;
  SetupIncorrectAtomicGroup(kAtomicGroupSize);
  AddNewEditsToLog(kAtomicGroupSize);
  EXPECT_NOK(versions_->Recover(column_families_, false));
  EXPECT_EQ(column_families_.size(),
            versions_->GetColumnFamilySet()->NumberOfColumnFamilies());
  EXPECT_EQ(edits_[1].DebugString(),
            edit_with_incorrect_group_size_.DebugString());
}

TEST_F(VersionSetAtomicGroupTest,
       HandleIncorrectAtomicGroupSizeWithReactiveVersionSetRecover) {
  const int kAtomicGroupSize = 4;
  SetupIncorrectAtomicGroup(kAtomicGroupSize);
  AddNewEditsToLog(kAtomicGroupSize);
  std::unique_ptr<log::FragmentBufferedReader> manifest_reader;
  std::unique_ptr<log::Reader::Reporter> manifest_reporter;
  std::unique_ptr<Status> manifest_reader_status;
  EXPECT_NOK(reactive_versions_->Recover(column_families_, &manifest_reader,
                                         &manifest_reporter,
                                         &manifest_reader_status));
  EXPECT_EQ(column_families_.size(),
            reactive_versions_->GetColumnFamilySet()->NumberOfColumnFamilies());
  EXPECT_EQ(edits_[1].DebugString(),
            edit_with_incorrect_group_size_.DebugString());
}

TEST_F(VersionSetAtomicGroupTest,
       HandleIncorrectAtomicGroupSizeWithReactiveVersionSetReadAndApply) {
  const int kAtomicGroupSize = 4;
  SetupIncorrectAtomicGroup(kAtomicGroupSize);
  InstrumentedMutex mu;
  std::unordered_set<ColumnFamilyData*> cfds_changed;
  std::unique_ptr<log::FragmentBufferedReader> manifest_reader;
  std::unique_ptr<log::Reader::Reporter> manifest_reporter;
  std::unique_ptr<Status> manifest_reader_status;
  EXPECT_OK(reactive_versions_->Recover(column_families_, &manifest_reader,
                                        &manifest_reporter,
                                        &manifest_reader_status));
  AddNewEditsToLog(kAtomicGroupSize);
  mu.Lock();
  EXPECT_NOK(
      reactive_versions_->ReadAndApply(&mu, &manifest_reader, &cfds_changed));
  mu.Unlock();
  EXPECT_EQ(edits_[1].DebugString(),
            edit_with_incorrect_group_size_.DebugString());
}

class VersionSetTestDropOneCF : public VersionSetTestBase,
                                public testing::TestWithParam<std::string> {
 public:
  VersionSetTestDropOneCF()
      : VersionSetTestBase("version_set_test_drop_one_cf") {}
};

// This test simulates the following execution sequence
// Time  thread1                  bg_flush_thr
//  |                             Prepare version edits (e1,e2,e3) for atomic
//  |                             flush cf1, cf2, cf3
//  |    Enqueue e to drop cfi
//  |    to manifest_writers_
//  |                             Enqueue (e1,e2,e3) to manifest_writers_
//  |
//  |    Apply e,
//  |    cfi.IsDropped() is true
//  |                             Apply (e1,e2,e3),
//  |                             since cfi.IsDropped() == true, we need to
//  |                             drop ei and write the rest to MANIFEST.
//  V
//
//  Repeat the test for i = 1, 2, 3 to simulate dropping the first, middle and
//  last column family in an atomic group.
TEST_P(VersionSetTestDropOneCF, HandleDroppedColumnFamilyInAtomicGroup) {
  std::vector<ColumnFamilyDescriptor> column_families;
  SequenceNumber last_seqno;
  std::unique_ptr<log::Writer> log_writer;
  PrepareManifest(&column_families, &last_seqno, &log_writer);
  Status s = SetCurrentFile(fs_.get(), dbname_, 1, nullptr);
  ASSERT_OK(s);

  EXPECT_OK(versions_->Recover(column_families, false /* read_only */));
  EXPECT_EQ(column_families.size(),
            versions_->GetColumnFamilySet()->NumberOfColumnFamilies());

  const int kAtomicGroupSize = 3;
  const std::vector<std::string> non_default_cf_names = {
      kColumnFamilyName1, kColumnFamilyName2, kColumnFamilyName3};

  // Drop one column family
  VersionEdit drop_cf_edit;
  drop_cf_edit.DropColumnFamily();
  const std::string cf_to_drop_name(GetParam());
  auto cfd_to_drop =
      versions_->GetColumnFamilySet()->GetColumnFamily(cf_to_drop_name);
  ASSERT_NE(nullptr, cfd_to_drop);
  // Increase its refcount because cfd_to_drop is used later, and we need to
  // prevent it from being deleted.
  cfd_to_drop->Ref();
  drop_cf_edit.SetColumnFamily(cfd_to_drop->GetID());
  mutex_.Lock();
  s = versions_->LogAndApply(cfd_to_drop,
                             *cfd_to_drop->GetLatestMutableCFOptions(),
                             &drop_cf_edit, &mutex_);
  mutex_.Unlock();
  ASSERT_OK(s);

  std::vector<VersionEdit> edits(kAtomicGroupSize);
  uint32_t remaining = kAtomicGroupSize;
  size_t i = 0;
  autovector<ColumnFamilyData*> cfds;
  autovector<const MutableCFOptions*> mutable_cf_options_list;
  autovector<autovector<VersionEdit*>> edit_lists;
  for (const auto& cf_name : non_default_cf_names) {
    auto cfd = (cf_name != cf_to_drop_name)
                   ? versions_->GetColumnFamilySet()->GetColumnFamily(cf_name)
                   : cfd_to_drop;
    ASSERT_NE(nullptr, cfd);
    cfds.push_back(cfd);
    mutable_cf_options_list.emplace_back(cfd->GetLatestMutableCFOptions());
    edits[i].SetColumnFamily(cfd->GetID());
    edits[i].SetLogNumber(0);
    edits[i].SetNextFile(2);
    edits[i].MarkAtomicGroup(--remaining);
    edits[i].SetLastSequence(last_seqno++);
    autovector<VersionEdit*> tmp_edits;
    tmp_edits.push_back(&edits[i]);
    edit_lists.emplace_back(tmp_edits);
    ++i;
  }
  int called = 0;
  SyncPoint::GetInstance()->DisableProcessing();
  SyncPoint::GetInstance()->ClearAllCallBacks();
  SyncPoint::GetInstance()->SetCallBack(
      "VersionSet::ProcessManifestWrites:CheckOneAtomicGroup", [&](void* arg) {
        std::vector<VersionEdit*>* tmp_edits =
            reinterpret_cast<std::vector<VersionEdit*>*>(arg);
        EXPECT_EQ(kAtomicGroupSize - 1, tmp_edits->size());
        for (const auto e : *tmp_edits) {
          bool found = false;
          for (const auto& e2 : edits) {
            if (&e2 == e) {
              found = true;
              break;
            }
          }
          ASSERT_TRUE(found);
        }
        ++called;
      });
  SyncPoint::GetInstance()->EnableProcessing();
  mutex_.Lock();
  s = versions_->LogAndApply(cfds, mutable_cf_options_list, edit_lists,
                             &mutex_);
  mutex_.Unlock();
  ASSERT_OK(s);
  ASSERT_EQ(1, called);
  if (cfd_to_drop->Unref()) {
    delete cfd_to_drop;
    cfd_to_drop = nullptr;
  }
}

INSTANTIATE_TEST_CASE_P(
    AtomicGroup, VersionSetTestDropOneCF,
    testing::Values(VersionSetTestBase::kColumnFamilyName1,
                    VersionSetTestBase::kColumnFamilyName2,
                    VersionSetTestBase::kColumnFamilyName3));

class EmptyDefaultCfNewManifest : public VersionSetTestBase,
                                  public testing::Test {
 public:
  EmptyDefaultCfNewManifest() : VersionSetTestBase("version_set_new_db_test") {}
  // Emulate DBImpl::NewDB()
  void PrepareManifest(std::vector<ColumnFamilyDescriptor>* /*column_families*/,
                       SequenceNumber* /*last_seqno*/,
                       std::unique_ptr<log::Writer>* log_writer) override {
    assert(log_writer != nullptr);
    VersionEdit new_db;
    new_db.SetLogNumber(0);
    std::unique_ptr<WritableFile> file;
    const std::string manifest_path = DescriptorFileName(dbname_, 1);
    Status s = env_->NewWritableFile(
        manifest_path, &file, env_->OptimizeForManifestWrite(env_options_));
    ASSERT_OK(s);
    std::unique_ptr<WritableFileWriter> file_writer(
        new WritableFileWriter(NewLegacyWritableFileWrapper(std::move(file)),
                               manifest_path, env_options_));
    log_writer->reset(new log::Writer(std::move(file_writer), 0, true));
    std::string record;
    ASSERT_TRUE(new_db.EncodeTo(&record));
    s = (*log_writer)->AddRecord(record);
    ASSERT_OK(s);
    // Create new column family
    VersionEdit new_cf;
    new_cf.AddColumnFamily(VersionSetTestBase::kColumnFamilyName1);
    new_cf.SetColumnFamily(1);
    new_cf.SetLastSequence(2);
    new_cf.SetNextFile(2);
    record.clear();
    ASSERT_TRUE(new_cf.EncodeTo(&record));
    s = (*log_writer)->AddRecord(record);
    ASSERT_OK(s);
  }

 protected:
  bool write_dbid_to_manifest_ = false;
  std::unique_ptr<log::Writer> log_writer_;
};

// Create db, create column family. Cf creation will switch to a new MANIFEST.
// Then reopen db, trying to recover.
TEST_F(EmptyDefaultCfNewManifest, Recover) {
  PrepareManifest(nullptr, nullptr, &log_writer_);
  log_writer_.reset();
  Status s =
      SetCurrentFile(fs_.get(), dbname_, 1, /*directory_to_fsync=*/nullptr);
  ASSERT_OK(s);
  std::string manifest_path;
  VerifyManifest(&manifest_path);
  std::vector<ColumnFamilyDescriptor> column_families;
  column_families.emplace_back(kDefaultColumnFamilyName, cf_options_);
  column_families.emplace_back(VersionSetTestBase::kColumnFamilyName1,
                               cf_options_);
  std::string db_id;
  bool has_missing_table_file = false;
  s = versions_->TryRecoverFromOneManifest(
      manifest_path, column_families, false, &db_id, &has_missing_table_file);
  ASSERT_OK(s);
  ASSERT_FALSE(has_missing_table_file);
}

class VersionSetTestEmptyDb
    : public VersionSetTestBase,
      public testing::TestWithParam<
          std::tuple<bool, bool, std::vector<std::string>>> {
 public:
  static const std::string kUnknownColumnFamilyName;
  VersionSetTestEmptyDb() : VersionSetTestBase("version_set_test_empty_db") {}

 protected:
  void PrepareManifest(std::vector<ColumnFamilyDescriptor>* /*column_families*/,
                       SequenceNumber* /*last_seqno*/,
                       std::unique_ptr<log::Writer>* log_writer) override {
    assert(nullptr != log_writer);
    VersionEdit new_db;
    if (db_options_.write_dbid_to_manifest) {
      std::unique_ptr<DBImpl> impl(new DBImpl(DBOptions(), dbname_));
      std::string db_id;
      impl->GetDbIdentityFromIdentityFile(&db_id);
      new_db.SetDBId(db_id);
    }
    const std::string manifest_path = DescriptorFileName(dbname_, 1);
    std::unique_ptr<WritableFile> file;
    Status s = env_->NewWritableFile(
        manifest_path, &file, env_->OptimizeForManifestWrite(env_options_));
    ASSERT_OK(s);
    std::unique_ptr<WritableFileWriter> file_writer(
        new WritableFileWriter(NewLegacyWritableFileWrapper(std::move(file)),
                               manifest_path, env_options_));
    {
      log_writer->reset(new log::Writer(std::move(file_writer), 0, false));
      std::string record;
      new_db.EncodeTo(&record);
      s = (*log_writer)->AddRecord(record);
      ASSERT_OK(s);
    }
  }

  std::unique_ptr<log::Writer> log_writer_;
};

const std::string VersionSetTestEmptyDb::kUnknownColumnFamilyName = "unknown";

TEST_P(VersionSetTestEmptyDb, OpenFromIncompleteManifest0) {
  db_options_.write_dbid_to_manifest = std::get<0>(GetParam());
  PrepareManifest(nullptr, nullptr, &log_writer_);
  log_writer_.reset();
  Status s =
      SetCurrentFile(fs_.get(), dbname_, 1, /*directory_to_fsync=*/nullptr);
  ASSERT_OK(s);

  std::string manifest_path;
  VerifyManifest(&manifest_path);

  bool read_only = std::get<1>(GetParam());
  const std::vector<std::string> cf_names = std::get<2>(GetParam());

  std::vector<ColumnFamilyDescriptor> column_families;
  for (const auto& cf_name : cf_names) {
    column_families.emplace_back(cf_name, cf_options_);
  }

  std::string db_id;
  bool has_missing_table_file = false;
  s = versions_->TryRecoverFromOneManifest(manifest_path, column_families,
                                           read_only, &db_id,
                                           &has_missing_table_file);
  auto iter =
      std::find(cf_names.begin(), cf_names.end(), kDefaultColumnFamilyName);
  if (iter == cf_names.end()) {
    ASSERT_TRUE(s.IsInvalidArgument());
  } else {
    ASSERT_TRUE(s.IsCorruption());
  }
}

TEST_P(VersionSetTestEmptyDb, OpenFromIncompleteManifest1) {
  db_options_.write_dbid_to_manifest = std::get<0>(GetParam());
  PrepareManifest(nullptr, nullptr, &log_writer_);
  // Only a subset of column families in the MANIFEST.
  VersionEdit new_cf1;
  new_cf1.AddColumnFamily(VersionSetTestBase::kColumnFamilyName1);
  new_cf1.SetColumnFamily(1);
  Status s;
  {
    std::string record;
    new_cf1.EncodeTo(&record);
    s = log_writer_->AddRecord(record);
    ASSERT_OK(s);
  }
  log_writer_.reset();
  s = SetCurrentFile(fs_.get(), dbname_, 1, /*directory_to_fsync=*/nullptr);
  ASSERT_OK(s);

  std::string manifest_path;
  VerifyManifest(&manifest_path);

  bool read_only = std::get<1>(GetParam());
  const std::vector<std::string>& cf_names = std::get<2>(GetParam());
  std::vector<ColumnFamilyDescriptor> column_families;
  for (const auto& cf_name : cf_names) {
    column_families.emplace_back(cf_name, cf_options_);
  }
  std::string db_id;
  bool has_missing_table_file = false;
  s = versions_->TryRecoverFromOneManifest(manifest_path, column_families,
                                           read_only, &db_id,
                                           &has_missing_table_file);
  auto iter =
      std::find(cf_names.begin(), cf_names.end(), kDefaultColumnFamilyName);
  if (iter == cf_names.end()) {
    ASSERT_TRUE(s.IsInvalidArgument());
  } else {
    ASSERT_TRUE(s.IsCorruption());
  }
}

TEST_P(VersionSetTestEmptyDb, OpenFromInCompleteManifest2) {
  db_options_.write_dbid_to_manifest = std::get<0>(GetParam());
  PrepareManifest(nullptr, nullptr, &log_writer_);
  // Write all column families but no log_number, next_file_number and
  // last_sequence.
  const std::vector<std::string> all_cf_names = {
      kDefaultColumnFamilyName, kColumnFamilyName1, kColumnFamilyName2,
      kColumnFamilyName3};
  uint32_t cf_id = 1;
  Status s;
  for (size_t i = 1; i != all_cf_names.size(); ++i) {
    VersionEdit new_cf;
    new_cf.AddColumnFamily(all_cf_names[i]);
    new_cf.SetColumnFamily(cf_id++);
    std::string record;
    ASSERT_TRUE(new_cf.EncodeTo(&record));
    s = log_writer_->AddRecord(record);
    ASSERT_OK(s);
  }
  log_writer_.reset();
  s = SetCurrentFile(fs_.get(), dbname_, 1, /*directory_to_fsync=*/nullptr);
  ASSERT_OK(s);

  std::string manifest_path;
  VerifyManifest(&manifest_path);

  bool read_only = std::get<1>(GetParam());
  const std::vector<std::string>& cf_names = std::get<2>(GetParam());
  std::vector<ColumnFamilyDescriptor> column_families;
  for (const auto& cf_name : cf_names) {
    column_families.emplace_back(cf_name, cf_options_);
  }
  std::string db_id;
  bool has_missing_table_file = false;
  s = versions_->TryRecoverFromOneManifest(manifest_path, column_families,
                                           read_only, &db_id,
                                           &has_missing_table_file);
  auto iter =
      std::find(cf_names.begin(), cf_names.end(), kDefaultColumnFamilyName);
  if (iter == cf_names.end()) {
    ASSERT_TRUE(s.IsInvalidArgument());
  } else {
    ASSERT_TRUE(s.IsCorruption());
  }
}

TEST_P(VersionSetTestEmptyDb, OpenManifestWithUnknownCF) {
  db_options_.write_dbid_to_manifest = std::get<0>(GetParam());
  PrepareManifest(nullptr, nullptr, &log_writer_);
  // Write all column families but no log_number, next_file_number and
  // last_sequence.
  const std::vector<std::string> all_cf_names = {
      kDefaultColumnFamilyName, kColumnFamilyName1, kColumnFamilyName2,
      kColumnFamilyName3};
  uint32_t cf_id = 1;
  Status s;
  for (size_t i = 1; i != all_cf_names.size(); ++i) {
    VersionEdit new_cf;
    new_cf.AddColumnFamily(all_cf_names[i]);
    new_cf.SetColumnFamily(cf_id++);
    std::string record;
    ASSERT_TRUE(new_cf.EncodeTo(&record));
    s = log_writer_->AddRecord(record);
    ASSERT_OK(s);
  }
  {
    VersionEdit tmp_edit;
    tmp_edit.SetColumnFamily(4);
    tmp_edit.SetLogNumber(0);
    tmp_edit.SetNextFile(2);
    tmp_edit.SetLastSequence(0);
    std::string record;
    ASSERT_TRUE(tmp_edit.EncodeTo(&record));
    s = log_writer_->AddRecord(record);
    ASSERT_OK(s);
  }
  log_writer_.reset();
  s = SetCurrentFile(fs_.get(), dbname_, 1, /*directory_to_fsync=*/nullptr);
  ASSERT_OK(s);

  std::string manifest_path;
  VerifyManifest(&manifest_path);

  bool read_only = std::get<1>(GetParam());
  const std::vector<std::string>& cf_names = std::get<2>(GetParam());
  std::vector<ColumnFamilyDescriptor> column_families;
  for (const auto& cf_name : cf_names) {
    column_families.emplace_back(cf_name, cf_options_);
  }
  std::string db_id;
  bool has_missing_table_file = false;
  s = versions_->TryRecoverFromOneManifest(manifest_path, column_families,
                                           read_only, &db_id,
                                           &has_missing_table_file);
  auto iter =
      std::find(cf_names.begin(), cf_names.end(), kDefaultColumnFamilyName);
  if (iter == cf_names.end()) {
    ASSERT_TRUE(s.IsInvalidArgument());
  } else {
    ASSERT_TRUE(s.IsCorruption());
  }
}

TEST_P(VersionSetTestEmptyDb, OpenCompleteManifest) {
  db_options_.write_dbid_to_manifest = std::get<0>(GetParam());
  PrepareManifest(nullptr, nullptr, &log_writer_);
  // Write all column families but no log_number, next_file_number and
  // last_sequence.
  const std::vector<std::string> all_cf_names = {
      kDefaultColumnFamilyName, kColumnFamilyName1, kColumnFamilyName2,
      kColumnFamilyName3};
  uint32_t cf_id = 1;
  Status s;
  for (size_t i = 1; i != all_cf_names.size(); ++i) {
    VersionEdit new_cf;
    new_cf.AddColumnFamily(all_cf_names[i]);
    new_cf.SetColumnFamily(cf_id++);
    std::string record;
    ASSERT_TRUE(new_cf.EncodeTo(&record));
    s = log_writer_->AddRecord(record);
    ASSERT_OK(s);
  }
  {
    VersionEdit tmp_edit;
    tmp_edit.SetLogNumber(0);
    tmp_edit.SetNextFile(2);
    tmp_edit.SetLastSequence(0);
    std::string record;
    ASSERT_TRUE(tmp_edit.EncodeTo(&record));
    s = log_writer_->AddRecord(record);
    ASSERT_OK(s);
  }
  log_writer_.reset();
  s = SetCurrentFile(fs_.get(), dbname_, 1, /*directory_to_fsync=*/nullptr);
  ASSERT_OK(s);

  std::string manifest_path;
  VerifyManifest(&manifest_path);

  bool read_only = std::get<1>(GetParam());
  const std::vector<std::string>& cf_names = std::get<2>(GetParam());
  std::vector<ColumnFamilyDescriptor> column_families;
  for (const auto& cf_name : cf_names) {
    column_families.emplace_back(cf_name, cf_options_);
  }
  std::string db_id;
  bool has_missing_table_file = false;
  s = versions_->TryRecoverFromOneManifest(manifest_path, column_families,
                                           read_only, &db_id,
                                           &has_missing_table_file);
  auto iter =
      std::find(cf_names.begin(), cf_names.end(), kDefaultColumnFamilyName);
  if (iter == cf_names.end()) {
    ASSERT_TRUE(s.IsInvalidArgument());
  } else if (read_only) {
    ASSERT_OK(s);
    ASSERT_FALSE(has_missing_table_file);
  } else if (cf_names.size() == all_cf_names.size()) {
    ASSERT_OK(s);
    ASSERT_FALSE(has_missing_table_file);
  } else if (cf_names.size() < all_cf_names.size()) {
    ASSERT_TRUE(s.IsInvalidArgument());
  } else {
    ASSERT_OK(s);
    ASSERT_FALSE(has_missing_table_file);
    ColumnFamilyData* cfd = versions_->GetColumnFamilySet()->GetColumnFamily(
        kUnknownColumnFamilyName);
    ASSERT_EQ(nullptr, cfd);
  }
}

INSTANTIATE_TEST_CASE_P(
    BestEffortRecovery, VersionSetTestEmptyDb,
    testing::Combine(
        /*write_dbid_to_manifest=*/testing::Bool(),
        /*read_only=*/testing::Bool(),
        /*cf_names=*/
        testing::Values(
            std::vector<std::string>(),
            std::vector<std::string>({kDefaultColumnFamilyName}),
            std::vector<std::string>({VersionSetTestBase::kColumnFamilyName1,
                                      VersionSetTestBase::kColumnFamilyName2,
                                      VersionSetTestBase::kColumnFamilyName3}),
            std::vector<std::string>({kDefaultColumnFamilyName,
                                      VersionSetTestBase::kColumnFamilyName1}),
            std::vector<std::string>({kDefaultColumnFamilyName,
                                      VersionSetTestBase::kColumnFamilyName1,
                                      VersionSetTestBase::kColumnFamilyName2,
                                      VersionSetTestBase::kColumnFamilyName3}),
            std::vector<std::string>(
                {kDefaultColumnFamilyName,
                 VersionSetTestBase::kColumnFamilyName1,
                 VersionSetTestBase::kColumnFamilyName2,
                 VersionSetTestBase::kColumnFamilyName3,
                 VersionSetTestEmptyDb::kUnknownColumnFamilyName}))));

class VersionSetTestMissingFiles : public VersionSetTestBase,
                                   public testing::Test {
 public:
  VersionSetTestMissingFiles()
      : VersionSetTestBase("version_set_test_missing_files"),
        block_based_table_options_(),
        table_factory_(std::make_shared<BlockBasedTableFactory>(
            block_based_table_options_)),
        internal_comparator_(
            std::make_shared<InternalKeyComparator>(options_.comparator)) {}

 protected:
  void PrepareManifest(std::vector<ColumnFamilyDescriptor>* column_families,
                       SequenceNumber* last_seqno,
                       std::unique_ptr<log::Writer>* log_writer) override {
    assert(column_families != nullptr);
    assert(last_seqno != nullptr);
    assert(log_writer != nullptr);
    const std::string manifest = DescriptorFileName(dbname_, 1);
    std::unique_ptr<WritableFile> file;
    Status s = env_->NewWritableFile(
        manifest, &file, env_->OptimizeForManifestWrite(env_options_));
    ASSERT_OK(s);
    std::unique_ptr<WritableFileWriter> file_writer(new WritableFileWriter(
        NewLegacyWritableFileWrapper(std::move(file)), manifest, env_options_));
    log_writer->reset(new log::Writer(std::move(file_writer), 0, false));
    VersionEdit new_db;
    if (db_options_.write_dbid_to_manifest) {
      std::unique_ptr<DBImpl> impl(new DBImpl(DBOptions(), dbname_));
      std::string db_id;
      impl->GetDbIdentityFromIdentityFile(&db_id);
      new_db.SetDBId(db_id);
    }
    {
      std::string record;
      ASSERT_TRUE(new_db.EncodeTo(&record));
      s = (*log_writer)->AddRecord(record);
      ASSERT_OK(s);
    }
    const std::vector<std::string> cf_names = {
        kDefaultColumnFamilyName, kColumnFamilyName1, kColumnFamilyName2,
        kColumnFamilyName3};
    uint32_t cf_id = 1;  // default cf id is 0
    cf_options_.table_factory = table_factory_;
    for (const auto& cf_name : cf_names) {
      column_families->emplace_back(cf_name, cf_options_);
      if (cf_name == kDefaultColumnFamilyName) {
        continue;
      }
      VersionEdit new_cf;
      new_cf.AddColumnFamily(cf_name);
      new_cf.SetColumnFamily(cf_id);
      std::string record;
      ASSERT_TRUE(new_cf.EncodeTo(&record));
      s = (*log_writer)->AddRecord(record);
      ASSERT_OK(s);

      VersionEdit cf_files;
      cf_files.SetColumnFamily(cf_id);
      cf_files.SetLogNumber(0);
      record.clear();
      ASSERT_TRUE(cf_files.EncodeTo(&record));
      s = (*log_writer)->AddRecord(record);
      ASSERT_OK(s);
      ++cf_id;
    }
    SequenceNumber seq = 2;
    {
      VersionEdit edit;
      edit.SetNextFile(7);
      edit.SetLastSequence(seq);
      std::string record;
      ASSERT_TRUE(edit.EncodeTo(&record));
      s = (*log_writer)->AddRecord(record);
      ASSERT_OK(s);
    }
    *last_seqno = seq + 1;
  }

  struct SstInfo {
    uint64_t file_number;
    std::string column_family;
    std::string key;  // the only key
    int level = 0;
    SstInfo(uint64_t file_num, const std::string& cf_name,
            const std::string& _key)
        : SstInfo(file_num, cf_name, _key, 0) {}
    SstInfo(uint64_t file_num, const std::string& cf_name,
            const std::string& _key, int lvl)
        : file_number(file_num),
          column_family(cf_name),
          key(_key),
          level(lvl) {}
  };

  // Create dummy sst, return their metadata. Note that only file name and size
  // are used.
  void CreateDummyTableFiles(const std::vector<SstInfo>& file_infos,
                             std::vector<FileMetaData>* file_metas) {
    assert(file_metas != nullptr);
    for (const auto& info : file_infos) {
      uint64_t file_num = info.file_number;
      std::string fname = MakeTableFileName(dbname_, file_num);
      std::unique_ptr<FSWritableFile> file;
      Status s = fs_->NewWritableFile(fname, FileOptions(), &file, nullptr);
      ASSERT_OK(s);
      std::unique_ptr<WritableFileWriter> fwriter(
          new WritableFileWriter(std::move(file), fname, FileOptions(), env_));
      std::vector<std::unique_ptr<IntTblPropCollectorFactory>>
          int_tbl_prop_collector_factories;

      std::unique_ptr<TableBuilder> builder(table_factory_->NewTableBuilder(
          TableBuilderOptions(
              immutable_cf_options_, mutable_cf_options_, *internal_comparator_,
              &int_tbl_prop_collector_factories, kNoCompression,
              /*_sample_for_compression=*/0, CompressionOptions(),
              /*_skip_filters=*/false, info.column_family, info.level),
          TablePropertiesCollectorFactory::Context::kUnknownColumnFamily,
          fwriter.get()));
      InternalKey ikey(info.key, 0, ValueType::kTypeValue);
      builder->Add(ikey.Encode(), "value");
      ASSERT_OK(builder->Finish());
      fwriter->Flush();
      uint64_t file_size = 0;
      s = fs_->GetFileSize(fname, IOOptions(), &file_size, nullptr);
      ASSERT_OK(s);
      ASSERT_NE(0, file_size);
      FileMetaData meta;
      meta = FileMetaData(file_num, /*file_path_id=*/0, file_size, ikey, ikey,
                          0, 0, false, 0, 0, 0, kUnknownFileChecksum,
                          kUnknownFileChecksumFuncName);
      file_metas->emplace_back(meta);
    }
  }

  // This method updates last_sequence_.
  void WriteFileAdditionAndDeletionToManifest(
      uint32_t cf, const std::vector<std::pair<int, FileMetaData>>& added_files,
      const std::vector<std::pair<int, uint64_t>>& deleted_files) {
    VersionEdit edit;
    edit.SetColumnFamily(cf);
    for (const auto& elem : added_files) {
      int level = elem.first;
      edit.AddFile(level, elem.second);
    }
    for (const auto& elem : deleted_files) {
      int level = elem.first;
      edit.DeleteFile(level, elem.second);
    }
    edit.SetLastSequence(last_seqno_);
    ++last_seqno_;
    assert(log_writer_.get() != nullptr);
    std::string record;
    ASSERT_TRUE(edit.EncodeTo(&record));
    Status s = log_writer_->AddRecord(record);
    ASSERT_OK(s);
  }

  BlockBasedTableOptions block_based_table_options_;
  std::shared_ptr<TableFactory> table_factory_;
  std::shared_ptr<InternalKeyComparator> internal_comparator_;
  std::vector<ColumnFamilyDescriptor> column_families_;
  SequenceNumber last_seqno_;
  std::unique_ptr<log::Writer> log_writer_;
};

TEST_F(VersionSetTestMissingFiles, ManifestFarBehindSst) {
  std::vector<SstInfo> existing_files = {
      SstInfo(100, kDefaultColumnFamilyName, "a"),
      SstInfo(102, kDefaultColumnFamilyName, "b"),
      SstInfo(103, kDefaultColumnFamilyName, "c"),
      SstInfo(107, kDefaultColumnFamilyName, "d"),
      SstInfo(110, kDefaultColumnFamilyName, "e")};
  std::vector<FileMetaData> file_metas;
  CreateDummyTableFiles(existing_files, &file_metas);

  PrepareManifest(&column_families_, &last_seqno_, &log_writer_);
  std::vector<std::pair<int, FileMetaData>> added_files;
  for (uint64_t file_num = 10; file_num < 15; ++file_num) {
    std::string smallest_ukey = "a";
    std::string largest_ukey = "b";
    InternalKey smallest_ikey(smallest_ukey, 1, ValueType::kTypeValue);
    InternalKey largest_ikey(largest_ukey, 1, ValueType::kTypeValue);
    FileMetaData meta =
        FileMetaData(file_num, /*file_path_id=*/0, /*file_size=*/12,
                     smallest_ikey, largest_ikey, 0, 0, false, 0, 0, 0,
                     kUnknownFileChecksum, kUnknownFileChecksumFuncName);
    added_files.emplace_back(0, meta);
  }
  WriteFileAdditionAndDeletionToManifest(
      /*cf=*/0, added_files, std::vector<std::pair<int, uint64_t>>());
  std::vector<std::pair<int, uint64_t>> deleted_files;
  deleted_files.emplace_back(0, 10);
  WriteFileAdditionAndDeletionToManifest(
      /*cf=*/0, std::vector<std::pair<int, FileMetaData>>(), deleted_files);
  log_writer_.reset();
  Status s = SetCurrentFile(fs_.get(), dbname_, 1, nullptr);
  ASSERT_OK(s);
  std::string manifest_path;
  VerifyManifest(&manifest_path);
  std::string db_id;
  bool has_missing_table_file = false;
  s = versions_->TryRecoverFromOneManifest(manifest_path, column_families_,
                                           /*read_only=*/false, &db_id,
                                           &has_missing_table_file);
  ASSERT_OK(s);
  ASSERT_TRUE(has_missing_table_file);
  for (ColumnFamilyData* cfd : *(versions_->GetColumnFamilySet())) {
    VersionStorageInfo* vstorage = cfd->current()->storage_info();
    const std::vector<FileMetaData*>& files = vstorage->LevelFiles(0);
    ASSERT_TRUE(files.empty());
  }
}

TEST_F(VersionSetTestMissingFiles, ManifestAheadofSst) {
  std::vector<SstInfo> existing_files = {
      SstInfo(100, kDefaultColumnFamilyName, "a"),
      SstInfo(102, kDefaultColumnFamilyName, "b"),
      SstInfo(103, kDefaultColumnFamilyName, "c"),
      SstInfo(107, kDefaultColumnFamilyName, "d"),
      SstInfo(110, kDefaultColumnFamilyName, "e")};
  std::vector<FileMetaData> file_metas;
  CreateDummyTableFiles(existing_files, &file_metas);

  PrepareManifest(&column_families_, &last_seqno_, &log_writer_);
  std::vector<std::pair<int, FileMetaData>> added_files;
  for (size_t i = 3; i != 5; ++i) {
    added_files.emplace_back(0, file_metas[i]);
  }
  WriteFileAdditionAndDeletionToManifest(
      /*cf=*/0, added_files, std::vector<std::pair<int, uint64_t>>());

  added_files.clear();
  for (uint64_t file_num = 120; file_num < 130; ++file_num) {
    std::string smallest_ukey = "a";
    std::string largest_ukey = "b";
    InternalKey smallest_ikey(smallest_ukey, 1, ValueType::kTypeValue);
    InternalKey largest_ikey(largest_ukey, 1, ValueType::kTypeValue);
    FileMetaData meta =
        FileMetaData(file_num, /*file_path_id=*/0, /*file_size=*/12,
                     smallest_ikey, largest_ikey, 0, 0, false, 0, 0, 0,
                     kUnknownFileChecksum, kUnknownFileChecksumFuncName);
    added_files.emplace_back(0, meta);
  }
  WriteFileAdditionAndDeletionToManifest(
      /*cf=*/0, added_files, std::vector<std::pair<int, uint64_t>>());
  log_writer_.reset();
  Status s = SetCurrentFile(fs_.get(), dbname_, 1, nullptr);
  ASSERT_OK(s);
  std::string manifest_path;
  VerifyManifest(&manifest_path);
  std::string db_id;
  bool has_missing_table_file = false;
  s = versions_->TryRecoverFromOneManifest(manifest_path, column_families_,
                                           /*read_only=*/false, &db_id,
                                           &has_missing_table_file);
  ASSERT_OK(s);
  ASSERT_TRUE(has_missing_table_file);
  for (ColumnFamilyData* cfd : *(versions_->GetColumnFamilySet())) {
    VersionStorageInfo* vstorage = cfd->current()->storage_info();
    const std::vector<FileMetaData*>& files = vstorage->LevelFiles(0);
    if (cfd->GetName() == kDefaultColumnFamilyName) {
      ASSERT_EQ(2, files.size());
      for (const auto* fmeta : files) {
        if (fmeta->fd.GetNumber() != 107 && fmeta->fd.GetNumber() != 110) {
          ASSERT_FALSE(true);
        }
      }
    } else {
      ASSERT_TRUE(files.empty());
    }
  }
}

TEST_F(VersionSetTestMissingFiles, NoFileMissing) {
  std::vector<SstInfo> existing_files = {
      SstInfo(100, kDefaultColumnFamilyName, "a"),
      SstInfo(102, kDefaultColumnFamilyName, "b"),
      SstInfo(103, kDefaultColumnFamilyName, "c"),
      SstInfo(107, kDefaultColumnFamilyName, "d"),
      SstInfo(110, kDefaultColumnFamilyName, "e")};
  std::vector<FileMetaData> file_metas;
  CreateDummyTableFiles(existing_files, &file_metas);

  PrepareManifest(&column_families_, &last_seqno_, &log_writer_);
  std::vector<std::pair<int, FileMetaData>> added_files;
  for (const auto& meta : file_metas) {
    added_files.emplace_back(0, meta);
  }
  WriteFileAdditionAndDeletionToManifest(
      /*cf=*/0, added_files, std::vector<std::pair<int, uint64_t>>());
  std::vector<std::pair<int, uint64_t>> deleted_files;
  deleted_files.emplace_back(/*level=*/0, 100);
  WriteFileAdditionAndDeletionToManifest(
      /*cf=*/0, std::vector<std::pair<int, FileMetaData>>(), deleted_files);
  log_writer_.reset();
  Status s = SetCurrentFile(fs_.get(), dbname_, 1, nullptr);
  ASSERT_OK(s);
  std::string manifest_path;
  VerifyManifest(&manifest_path);
  std::string db_id;
  bool has_missing_table_file = false;
  s = versions_->TryRecoverFromOneManifest(manifest_path, column_families_,
                                           /*read_only=*/false, &db_id,
                                           &has_missing_table_file);
  ASSERT_OK(s);
  ASSERT_FALSE(has_missing_table_file);
  for (ColumnFamilyData* cfd : *(versions_->GetColumnFamilySet())) {
    VersionStorageInfo* vstorage = cfd->current()->storage_info();
    const std::vector<FileMetaData*>& files = vstorage->LevelFiles(0);
    if (cfd->GetName() == kDefaultColumnFamilyName) {
      ASSERT_EQ(existing_files.size() - deleted_files.size(), files.size());
      bool has_deleted_file = false;
      for (const auto* fmeta : files) {
        if (fmeta->fd.GetNumber() == 100) {
          has_deleted_file = true;
          break;
        }
      }
      ASSERT_FALSE(has_deleted_file);
    } else {
      ASSERT_TRUE(files.empty());
    }
  }
}

}  // namespace ROCKSDB_NAMESPACE

int main(int argc, char** argv) {
  ::testing::InitGoogleTest(&argc, argv);
  return RUN_ALL_TESTS();
}<|MERGE_RESOLUTION|>--- conflicted
+++ resolved
@@ -726,15 +726,6 @@
 
     db_options_.env = env_;
     db_options_.fs = fs_;
-<<<<<<< HEAD
-    versions_.reset(new VersionSet(dbname_, &db_options_, env_options_,
-                                   table_cache_.get(), &write_buffer_manager_,
-                                   &write_controller_,
-                                   /*block_cache_tracer=*/nullptr));
-    reactive_versions_ = std::make_shared<ReactiveVersionSet>(
-        dbname_, &db_options_, env_options_, table_cache_.get(),
-        &write_buffer_manager_, &write_controller_);
-=======
     versions_.reset(
         new VersionSet(dbname_, &db_options_, env_options_, table_cache_.get(),
                        &write_buffer_manager_, &write_controller_,
@@ -742,7 +733,6 @@
     reactive_versions_ = std::make_shared<ReactiveVersionSet>(
         dbname_, &db_options_, env_options_, table_cache_.get(),
         &write_buffer_manager_, &write_controller_, nullptr);
->>>>>>> ed431616
     db_options_.db_paths.emplace_back(dbname_,
                                       std::numeric_limits<uint64_t>::max());
   }
@@ -921,9 +911,6 @@
   // garbage in it, and one without any garbage.
   NewDB();
 
-<<<<<<< HEAD
-  VersionEdit edit;
-=======
   assert(versions_);
   assert(versions_->GetColumnFamilySet());
 
@@ -935,7 +922,6 @@
 
   VersionStorageInfo* const storage_info = version->storage_info();
   assert(storage_info);
->>>>>>> ed431616
 
   {
     constexpr uint64_t blob_file_number = 123;
@@ -944,15 +930,6 @@
     constexpr char checksum_method[] = "SHA1";
     constexpr char checksum_value[] =
         "bdb7f34a59dfa1592ce7f52e99f98c570c525cbd";
-<<<<<<< HEAD
-    constexpr uint64_t garbage_blob_count = 89;
-    constexpr uint64_t garbage_blob_bytes = 1000000;
-
-    edit.AddBlobFile(blob_file_number, total_blob_count, total_blob_bytes,
-                     checksum_method, checksum_value);
-    edit.AddBlobFileGarbage(blob_file_number, garbage_blob_count,
-                            garbage_blob_bytes);
-=======
 
     auto shared_meta = SharedBlobFileMetaData::Create(
         blob_file_number, total_blob_count, total_blob_bytes, checksum_method,
@@ -966,7 +943,6 @@
         garbage_blob_count, garbage_blob_bytes);
 
     storage_info->AddBlobFile(std::move(meta));
->>>>>>> ed431616
   }
 
   {
@@ -976,22 +952,6 @@
     constexpr char checksum_method[] = "CRC32";
     constexpr char checksum_value[] = "3d87ff57";
 
-<<<<<<< HEAD
-    edit.AddBlobFile(blob_file_number, total_blob_count, total_blob_bytes,
-                     checksum_method, checksum_value);
-  }
-
-  assert(versions_);
-  assert(versions_->GetColumnFamilySet());
-
-  mutex_.Lock();
-  Status s =
-      versions_->LogAndApply(versions_->GetColumnFamilySet()->GetDefault(),
-                             mutable_cf_options_, &edit, &mutex_);
-  mutex_.Unlock();
-
-  ASSERT_OK(s);
-=======
     auto shared_meta = SharedBlobFileMetaData::Create(
         blob_file_number, total_blob_count, total_blob_bytes, checksum_method,
         checksum_value);
@@ -1005,7 +965,6 @@
 
     storage_info->AddBlobFile(std::move(meta));
   }
->>>>>>> ed431616
 
   // Force the creation of a new manifest file and make sure metadata for
   // the blob files is re-persisted.
@@ -1025,15 +984,9 @@
   mutex_.Lock();
   constexpr FSDirectory* db_directory = nullptr;
   constexpr bool new_descriptor_log = true;
-<<<<<<< HEAD
-  s = versions_->LogAndApply(versions_->GetColumnFamilySet()->GetDefault(),
-                             mutable_cf_options_, &dummy, &mutex_, db_directory,
-                             new_descriptor_log);
-=======
   Status s = versions_->LogAndApply(
       versions_->GetColumnFamilySet()->GetDefault(), mutable_cf_options_,
       &dummy, &mutex_, db_directory, new_descriptor_log);
->>>>>>> ed431616
   mutex_.Unlock();
 
   ASSERT_OK(s);
@@ -1054,15 +1007,11 @@
   ColumnFamilyData* const cfd = versions_->GetColumnFamilySet()->GetDefault();
   assert(cfd);
 
-<<<<<<< HEAD
-  VersionEdit first;
-=======
   Version* const first_version = cfd->current();
   assert(first_version);
 
   VersionStorageInfo* const first_storage_info = first_version->storage_info();
   assert(first_storage_info);
->>>>>>> ed431616
 
   constexpr uint64_t first_blob_file_number = 234;
   constexpr uint64_t first_total_blob_count = 555;
@@ -1070,24 +1019,6 @@
   constexpr char first_checksum_method[] = "CRC32";
   constexpr char first_checksum_value[] = "3d87ff57";
 
-<<<<<<< HEAD
-  first.AddBlobFile(first_blob_file_number, first_total_blob_count,
-                    first_total_blob_bytes, first_checksum_method,
-                    first_checksum_value);
-
-  mutex_.Lock();
-  Status s = versions_->LogAndApply(cfd, mutable_cf_options_, &first, &mutex_);
-  mutex_.Unlock();
-
-  ASSERT_OK(s);
-
-  // Reference the version so it stays alive even after the following version
-  // edit.
-  Version* const version = cfd->current();
-  assert(version);
-
-  version->Ref();
-=======
   auto first_shared_meta = SharedBlobFileMetaData::Create(
       first_blob_file_number, first_total_blob_count, first_total_blob_bytes,
       first_checksum_method, first_checksum_value);
@@ -1104,25 +1035,16 @@
   // Reference the version so it stays alive even after the following version
   // edit.
   first_version->Ref();
->>>>>>> ed431616
 
   // Get live files directly from version.
   std::vector<uint64_t> version_table_files;
   std::vector<uint64_t> version_blob_files;
 
-<<<<<<< HEAD
-  version->AddLiveFiles(&version_table_files, &version_blob_files);
-=======
   first_version->AddLiveFiles(&version_table_files, &version_blob_files);
->>>>>>> ed431616
 
   ASSERT_EQ(version_blob_files.size(), 1);
   ASSERT_EQ(version_blob_files[0], first_blob_file_number);
 
-<<<<<<< HEAD
-  // Add another blob file.
-  VersionEdit second;
-=======
   // Create a new version containing an additional blob file.
   versions_->TEST_CreateAndAppendVersion(cfd);
 
@@ -1133,24 +1055,12 @@
   VersionStorageInfo* const second_storage_info =
       second_version->storage_info();
   assert(second_storage_info);
->>>>>>> ed431616
 
   constexpr uint64_t second_blob_file_number = 456;
   constexpr uint64_t second_total_blob_count = 100;
   constexpr uint64_t second_total_blob_bytes = 2000000;
   constexpr char second_checksum_method[] = "CRC32B";
   constexpr char second_checksum_value[] = "6dbdf23a";
-<<<<<<< HEAD
-  second.AddBlobFile(second_blob_file_number, second_total_blob_count,
-                     second_total_blob_bytes, second_checksum_method,
-                     second_checksum_value);
-
-  mutex_.Lock();
-  s = versions_->LogAndApply(cfd, mutable_cf_options_, &second, &mutex_);
-  mutex_.Unlock();
-
-  ASSERT_OK(s);
-=======
 
   auto second_shared_meta = SharedBlobFileMetaData::Create(
       second_blob_file_number, second_total_blob_count, second_total_blob_bytes,
@@ -1162,7 +1072,6 @@
 
   second_storage_info->AddBlobFile(std::move(first_meta));
   second_storage_info->AddBlobFile(std::move(second_meta));
->>>>>>> ed431616
 
   // Get all live files from version set. Note that the result contains
   // duplicates.
@@ -1177,16 +1086,6 @@
   ASSERT_EQ(all_blob_files[2], second_blob_file_number);
 
   // Clean up previous version.
-<<<<<<< HEAD
-  version->Unref();
-}
-
-TEST_F(VersionSetTest, ObsoleteBlobFile) {
-  // Initialize the database and add a blob file (with no garbage just yet).
-  NewDB();
-
-  VersionEdit addition;
-=======
   first_version->Unref();
 }
 
@@ -1196,7 +1095,6 @@
   NewDB();
 
   VersionEdit edit;
->>>>>>> ed431616
 
   constexpr uint64_t blob_file_number = 234;
   constexpr uint64_t total_blob_count = 555;
@@ -1204,40 +1102,15 @@
   constexpr char checksum_method[] = "CRC32";
   constexpr char checksum_value[] = "3d87ff57";
 
-<<<<<<< HEAD
-  addition.AddBlobFile(blob_file_number, total_blob_count, total_blob_bytes,
-                       checksum_method, checksum_value);
-
-  assert(versions_);
-  assert(versions_->GetColumnFamilySet());
-=======
   edit.AddBlobFile(blob_file_number, total_blob_count, total_blob_bytes,
                    checksum_method, checksum_value);
 
   edit.AddBlobFileGarbage(blob_file_number, total_blob_count, total_blob_bytes);
->>>>>>> ed431616
 
   mutex_.Lock();
   Status s =
       versions_->LogAndApply(versions_->GetColumnFamilySet()->GetDefault(),
-<<<<<<< HEAD
-                             mutable_cf_options_, &addition, &mutex_);
-  mutex_.Unlock();
-
-  ASSERT_OK(s);
-
-  // Mark the entire blob file garbage.
-  VersionEdit garbage;
-
-  garbage.AddBlobFileGarbage(blob_file_number, total_blob_count,
-                             total_blob_bytes);
-
-  mutex_.Lock();
-  s = versions_->LogAndApply(versions_->GetColumnFamilySet()->GetDefault(),
-                             mutable_cf_options_, &garbage, &mutex_);
-=======
                              mutable_cf_options_, &edit, &mutex_);
->>>>>>> ed431616
   mutex_.Unlock();
 
   ASSERT_OK(s);
