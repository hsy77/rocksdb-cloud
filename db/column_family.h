//  Copyright (c) 2011-present, Facebook, Inc.  All rights reserved.
//  This source code is licensed under both the GPLv2 (found in the
//  COPYING file in the root directory) and Apache 2.0 License
//  (found in the LICENSE.Apache file in the root directory).
//
// Copyright (c) 2011 The LevelDB Authors. All rights reserved.
// Use of this source code is governed by a BSD-style license that can be
// found in the LICENSE file. See the AUTHORS file for names of contributors.

#pragma once

#include <unordered_map>
#include <string>
#include <vector>
#include <atomic>

#include "db/memtable_list.h"
#include "db/table_cache.h"
#include "db/table_properties_collector.h"
#include "db/write_batch_internal.h"
#include "db/write_controller.h"
#include "options/cf_options.h"
#include "rocksdb/compaction_job_stats.h"
#include "rocksdb/db.h"
#include "rocksdb/env.h"
#include "rocksdb/options.h"
#include "trace_replay/block_cache_tracer.h"
#include "util/thread_local.h"

namespace ROCKSDB_NAMESPACE {

class Version;
class VersionSet;
class VersionStorageInfo;
class MemTable;
class MemTableListVersion;
class CompactionPicker;
class Compaction;
class InternalKey;
class InternalStats;
class ColumnFamilyData;
class DBImpl;
class LogBuffer;
class InstrumentedMutex;
class InstrumentedMutexLock;
struct SuperVersionContext;

extern const double kIncSlowdownRatio;
// This file contains a list of data structures for managing column family
// level metadata.
//
// The basic relationships among classes declared here are illustrated as
// following:
//
//       +----------------------+    +----------------------+   +--------+
//   +---+ ColumnFamilyHandle 1 | +--+ ColumnFamilyHandle 2 |   | DBImpl |
//   |   +----------------------+ |  +----------------------+   +----+---+
//   | +--------------------------+                                  |
//   | |                               +-----------------------------+
//   | |                               |
//   | | +-----------------------------v-------------------------------+
//   | | |                                                             |
//   | | |                      ColumnFamilySet                        |
//   | | |                                                             |
//   | | +-------------+--------------------------+----------------+---+
//   | |               |                          |                |
//   | +-------------------------------------+    |                |
//   |                 |                     |    |                v
//   |   +-------------v-------------+ +-----v----v---------+
//   |   |                           | |                    |
//   |   |     ColumnFamilyData 1    | | ColumnFamilyData 2 |    ......
//   |   |                           | |                    |
//   +--->                           | |                    |
//       |                 +---------+ |                    |
//       |                 | MemTable| |                    |
//       |                 |  List   | |                    |
//       +--------+---+--+-+----+----+ +--------------------++
//                |   |  |      |
//                |   |  |      |
//                |   |  |      +-----------------------+
//                |   |  +-----------+                  |
//                v   +--------+     |                  |
//       +--------+--------+   |     |                  |
//       |                 |   |     |       +----------v----------+
// +---> |SuperVersion 1.a +----------------->                     |
//       |                 +------+  |       | MemTableListVersion |
//       +---+-------------+   |  |  |       |                     |
//           |                 |  |  |       +----+------------+---+
//           |      current    |  |  |            |            |
//           |   +-------------+  |  |mem         |            |
//           |   |                |  |            |            |
//         +-v---v-------+    +---v--v---+  +-----v----+  +----v-----+
//         |             |    |          |  |          |  |          |
//         | Version 1.a |    | memtable |  | memtable |  | memtable |
//         |             |    |   1.a    |  |   1.b    |  |   1.c    |
//         +-------------+    |          |  |          |  |          |
//                            +----------+  +----------+  +----------+
//
// DBImpl keeps a ColumnFamilySet, which references to all column families by
// pointing to respective ColumnFamilyData object of each column family.
// This is how DBImpl can list and operate on all the column families.
// ColumnFamilyHandle also points to ColumnFamilyData directly, so that
// when a user executes a query, it can directly find memtables and Version
// as well as SuperVersion to the column family, without going through
// ColumnFamilySet.
//
// ColumnFamilySet points to the latest view of the LSM-tree (list of memtables
// and SST files) indirectly, while ongoing operations may hold references
// to a current or an out-of-date SuperVersion, which in turn points to a
// point-in-time view of the LSM-tree. This guarantees the memtables and SST
// files being operated on will not go away, until the SuperVersion is
// unreferenced to 0 and destoryed.
//
// The following graph illustrates a possible referencing relationships:
//
// Column       +--------------+      current       +-----------+
// Family +---->+              +------------------->+           |
//  Data        | SuperVersion +----------+         | Version A |
//              |      3       |   imm    |         |           |
// Iter2 +----->+              |  +-------v------+  +-----------+
//              +-----+--------+  | MemtableList +----------------> Empty
//                    |           |   Version r  |  +-----------+
//                    |           +--------------+  |           |
//                    +------------------+   current| Version B |
//              +--------------+         |   +----->+           |
//              |              |         |   |      +-----+-----+
// Compaction +>+ SuperVersion +-------------+            ^
//    Job       |      2       +------+  |                |current
//              |              +----+ |  |     mem        |    +------------+
//              +--------------+    | |  +--------------------->            |
//                                  | +------------------------> MemTable a |
//                                  |          mem        |    |            |
//              +--------------+    |                     |    +------------+
//              |              +--------------------------+
//  Iter1 +-----> SuperVersion |    |                          +------------+
//              |      1       +------------------------------>+            |
//              |              +-+  |        mem               | MemTable b |
//              +--------------+ |  |                          |            |
//                               |  |    +--------------+      +-----^------+
//                               |  |imm | MemtableList |            |
//                               |  +--->+   Version s  +------------+
//                               |       +--------------+
//                               |       +--------------+
//                               |       | MemtableList |
//                               +------>+   Version t  +-------->  Empty
//                                 imm   +--------------+
//
// In this example, even if the current LSM-tree consists of Version A and
// memtable a, which is also referenced by SuperVersion, two older SuperVersion
// SuperVersion2 and Superversion1 still exist, and are referenced by a
// compaction job and an old iterator Iter1, respectively. SuperVersion2
// contains Version B, memtable a and memtable b; SuperVersion1 contains
// Version B and memtable b (mutable). As a result, Version B and memtable b
// are prevented from being destroyed or deleted.

// ColumnFamilyHandleImpl is the class that clients use to access different
// column families. It has non-trivial destructor, which gets called when client
// is done using the column family
class ColumnFamilyHandleImpl : public ColumnFamilyHandle {
 public:
  // create while holding the mutex
  ColumnFamilyHandleImpl(
      ColumnFamilyData* cfd, DBImpl* db, InstrumentedMutex* mutex);
  // destroy without mutex
  virtual ~ColumnFamilyHandleImpl();
  virtual ColumnFamilyData* cfd() const { return cfd_; }

  virtual uint32_t GetID() const override;
  virtual const std::string& GetName() const override;
  virtual Status GetDescriptor(ColumnFamilyDescriptor* desc) override;
  virtual const Comparator* GetComparator() const override;

 private:
  ColumnFamilyData* cfd_;
  DBImpl* db_;
  InstrumentedMutex* mutex_;
};

// Does not ref-count ColumnFamilyData
// We use this dummy ColumnFamilyHandleImpl because sometimes MemTableInserter
// calls DBImpl methods. When this happens, MemTableInserter need access to
// ColumnFamilyHandle (same as the client would need). In that case, we feed
// MemTableInserter dummy ColumnFamilyHandle and enable it to call DBImpl
// methods
class ColumnFamilyHandleInternal : public ColumnFamilyHandleImpl {
 public:
  ColumnFamilyHandleInternal()
      : ColumnFamilyHandleImpl(nullptr, nullptr, nullptr), internal_cfd_(nullptr) {}

  void SetCFD(ColumnFamilyData* _cfd) { internal_cfd_ = _cfd; }
  virtual ColumnFamilyData* cfd() const override { return internal_cfd_; }

 private:
  ColumnFamilyData* internal_cfd_;
};

// holds references to memtable, all immutable memtables and version
struct SuperVersion {
  // Accessing members of this class is not thread-safe and requires external
  // synchronization (ie db mutex held or on write thread).
  ColumnFamilyData* cfd;
  MemTable* mem;
  MemTableListVersion* imm;
  Version* current;
  MutableCFOptions mutable_cf_options;
  // Version number of the current SuperVersion
  uint64_t version_number;
  WriteStallCondition write_stall_condition;

  InstrumentedMutex* db_mutex;

  // should be called outside the mutex
  SuperVersion() = default;
  ~SuperVersion();
  SuperVersion* Ref();
  // If Unref() returns true, Cleanup() should be called with mutex held
  // before deleting this SuperVersion.
  bool Unref();

  // call these two methods with db mutex held
  // Cleanup unrefs mem, imm and current. Also, it stores all memtables
  // that needs to be deleted in to_delete vector. Unrefing those
  // objects needs to be done in the mutex
  void Cleanup();
  void Init(ColumnFamilyData* new_cfd, MemTable* new_mem,
            MemTableListVersion* new_imm, Version* new_current);

  // The value of dummy is not actually used. kSVInUse takes its address as a
  // mark in the thread local storage to indicate the SuperVersion is in use
  // by thread. This way, the value of kSVInUse is guaranteed to have no
  // conflict with SuperVersion object address and portable on different
  // platform.
  static int dummy;
  static void* const kSVInUse;
  static void* const kSVObsolete;

 private:
  std::atomic<uint32_t> refs;
  // We need to_delete because during Cleanup(), imm->Unref() returns
  // all memtables that we need to free through this vector. We then
  // delete all those memtables outside of mutex, during destruction
  autovector<MemTable*> to_delete;
};

extern Status CheckCompressionSupported(const ColumnFamilyOptions& cf_options);

extern Status CheckConcurrentWritesSupported(
    const ColumnFamilyOptions& cf_options);

extern Status CheckCFPathsSupported(const DBOptions& db_options,
                                    const ColumnFamilyOptions& cf_options);

extern ColumnFamilyOptions SanitizeOptions(const ImmutableDBOptions& db_options,
                                           const ColumnFamilyOptions& src);
// Wrap user defined table proproties collector factories `from cf_options`
// into internal ones in int_tbl_prop_collector_factories. Add a system internal
// one too.
extern void GetIntTblPropCollectorFactory(
    const ImmutableCFOptions& ioptions,
    std::vector<std::unique_ptr<IntTblPropCollectorFactory>>*
        int_tbl_prop_collector_factories);

class ColumnFamilySet;

// This class keeps all the data that a column family needs.
// Most methods require DB mutex held, unless otherwise noted
class ColumnFamilyData {
 public:
  ~ColumnFamilyData();

  // thread-safe
  uint32_t GetID() const { return id_; }
  // thread-safe
  const std::string& GetName() const { return name_; }

  // Ref() can only be called from a context where the caller can guarantee
  // that ColumnFamilyData is alive (while holding a non-zero ref already,
  // holding a DB mutex, or as the leader in a write batch group).
  void Ref() { refs_.fetch_add(1); }

  // Unref decreases the reference count, but does not handle deletion
  // when the count goes to 0.  If this method returns true then the
  // caller should delete the instance immediately, or later, by calling
  // FreeDeadColumnFamilies().  Unref() can only be called while holding
  // a DB mutex, or during single-threaded recovery.
  bool Unref() {
    int old_refs = refs_.fetch_sub(1);
    assert(old_refs > 0);
    return old_refs == 1;
  }

  // UnrefAndTryDelete() decreases the reference count and do free if needed,
  // return true if this is freed else false, UnrefAndTryDelete() can only
  // be called while holding a DB mutex, or during single-threaded recovery.
  bool UnrefAndTryDelete();

  // SetDropped() can only be called under following conditions:
  // 1) Holding a DB mutex,
  // 2) from single-threaded write thread, AND
  // 3) from single-threaded VersionSet::LogAndApply()
  // After dropping column family no other operation on that column family
  // will be executed. All the files and memory will be, however, kept around
  // until client drops the column family handle. That way, client can still
  // access data from dropped column family.
  // Column family can be dropped and still alive. In that state:
  // *) Compaction and flush is not executed on the dropped column family.
  // *) Client can continue reading from column family. Writes will fail unless
  // WriteOptions::ignore_missing_column_families is true
  // When the dropped column family is unreferenced, then we:
  // *) Remove column family from the linked list maintained by ColumnFamilySet
  // *) delete all memory associated with that column family
  // *) delete all the files associated with that column family
  void SetDropped();
  bool IsDropped() const { return dropped_.load(std::memory_order_relaxed); }

  // thread-safe
  int NumberLevels() const { return ioptions_.num_levels; }

  void SetLogNumber(uint64_t log_number) { log_number_ = log_number; }
  uint64_t GetLogNumber() const { return log_number_; }

  void SetFlushReason(FlushReason flush_reason) {
    flush_reason_ = flush_reason;
  }
  FlushReason GetFlushReason() const { return flush_reason_; }
  // thread-safe
  const FileOptions* soptions() const;
  const ImmutableCFOptions* ioptions() const { return &ioptions_; }
  // REQUIRES: DB mutex held
  // This returns the MutableCFOptions used by current SuperVersion
  // You should use this API to reference MutableCFOptions most of the time.
  const MutableCFOptions* GetCurrentMutableCFOptions() const {
    return &(super_version_->mutable_cf_options);
  }
  // REQUIRES: DB mutex held
  // This returns the latest MutableCFOptions, which may be not in effect yet.
  const MutableCFOptions* GetLatestMutableCFOptions() const {
    return &mutable_cf_options_;
  }

  // REQUIRES: DB mutex held
  // Build ColumnFamiliesOptions with immutable options and latest mutable
  // options.
  ColumnFamilyOptions GetLatestCFOptions() const;

  bool is_delete_range_supported() { return is_delete_range_supported_; }

  // Validate CF options against DB options
  static Status ValidateOptions(const DBOptions& db_options,
                                const ColumnFamilyOptions& cf_options);
#ifndef ROCKSDB_LITE
  // REQUIRES: DB mutex held
  Status SetOptions(
      const DBOptions& db_options,
      const std::unordered_map<std::string, std::string>& options_map);
#endif  // ROCKSDB_LITE

  InternalStats* internal_stats() { return internal_stats_.get(); }

  MemTableList* imm() { return &imm_; }
  MemTable* mem() { return mem_; }
  Version* current() { return current_; }
  Version* dummy_versions() { return dummy_versions_; }
  void SetCurrent(Version* _current);
  uint64_t GetNumLiveVersions() const;  // REQUIRE: DB mutex held
  uint64_t GetTotalSstFilesSize() const;  // REQUIRE: DB mutex held
  uint64_t GetLiveSstFilesSize() const;   // REQUIRE: DB mutex held
  void SetMemtable(MemTable* new_mem) {
    uint64_t memtable_id = last_memtable_id_.fetch_add(1) + 1;
    new_mem->SetID(memtable_id);
    mem_ = new_mem;
  }

  // calculate the oldest log needed for the durability of this column family
  uint64_t OldestLogToKeep();

  // See Memtable constructor for explanation of earliest_seq param.
  MemTable* ConstructNewMemtable(const MutableCFOptions& mutable_cf_options,
                                 SequenceNumber earliest_seq);
  void CreateNewMemtable(const MutableCFOptions& mutable_cf_options,
                         SequenceNumber earliest_seq);

  TableCache* table_cache() const { return table_cache_.get(); }

  // See documentation in compaction_picker.h
  // REQUIRES: DB mutex held
  bool NeedsCompaction() const;
  // REQUIRES: DB mutex held
  Compaction* PickCompaction(const MutableCFOptions& mutable_options,
                             const MutableDBOptions& mutable_db_options,
                             LogBuffer* log_buffer);

  // Check if the passed range overlap with any running compactions.
  // REQUIRES: DB mutex held
  bool RangeOverlapWithCompaction(const Slice& smallest_user_key,
                                  const Slice& largest_user_key,
                                  int level) const;

  // Check if the passed ranges overlap with any unflushed memtables
  // (immutable or mutable).
  //
  // @param super_version A referenced SuperVersion that will be held for the
  //    duration of this function.
  //
  // Thread-safe
  Status RangesOverlapWithMemtables(const autovector<Range>& ranges,
                                    SuperVersion* super_version, bool* overlap);

  // A flag to tell a manual compaction is to compact all levels together
  // instead of a specific level.
  static const int kCompactAllLevels;
  // A flag to tell a manual compaction's output is base level.
  static const int kCompactToBaseLevel;
  // REQUIRES: DB mutex held
  Compaction* CompactRange(const MutableCFOptions& mutable_cf_options,
                           const MutableDBOptions& mutable_db_options,
                           int input_level, int output_level,
                           const CompactRangeOptions& compact_range_options,
                           const InternalKey* begin, const InternalKey* end,
                           InternalKey** compaction_end, bool* manual_conflict,
                           uint64_t max_file_num_to_ignore);

  CompactionPicker* compaction_picker() { return compaction_picker_.get(); }
  // thread-safe
  const Comparator* user_comparator() const {
    return internal_comparator_.user_comparator();
  }
  // thread-safe
  const InternalKeyComparator& internal_comparator() const {
    return internal_comparator_;
  }

  const std::vector<std::unique_ptr<IntTblPropCollectorFactory>>*
  int_tbl_prop_collector_factories() const {
    return &int_tbl_prop_collector_factories_;
  }

  SuperVersion* GetSuperVersion() { return super_version_; }
  // thread-safe
  // Return a already referenced SuperVersion to be used safely.
  SuperVersion* GetReferencedSuperVersion(DBImpl* db);
  // thread-safe
  // Get SuperVersion stored in thread local storage. If it does not exist,
  // get a reference from a current SuperVersion.
  SuperVersion* GetThreadLocalSuperVersion(DBImpl* db);
  // Try to return SuperVersion back to thread local storage. Retrun true on
  // success and false on failure. It fails when the thread local storage
  // contains anything other than SuperVersion::kSVInUse flag.
  bool ReturnThreadLocalSuperVersion(SuperVersion* sv);
  // thread-safe
  uint64_t GetSuperVersionNumber() const {
    return super_version_number_.load();
  }
  // will return a pointer to SuperVersion* if previous SuperVersion
  // if its reference count is zero and needs deletion or nullptr if not
  // As argument takes a pointer to allocated SuperVersion to enable
  // the clients to allocate SuperVersion outside of mutex.
  // IMPORTANT: Only call this from DBImpl::InstallSuperVersion()
  void InstallSuperVersion(SuperVersionContext* sv_context,
                           InstrumentedMutex* db_mutex,
                           const MutableCFOptions& mutable_cf_options);
  void InstallSuperVersion(SuperVersionContext* sv_context,
                           InstrumentedMutex* db_mutex);

  void ResetThreadLocalSuperVersions();

  // Protected by DB mutex
  void set_queued_for_flush(bool value) { queued_for_flush_ = value; }
  void set_queued_for_compaction(bool value) { queued_for_compaction_ = value; }
  bool queued_for_flush() { return queued_for_flush_; }
  bool queued_for_compaction() { return queued_for_compaction_; }

  enum class WriteStallCause {
    kNone,
    kMemtableLimit,
    kL0FileCountLimit,
    kPendingCompactionBytes,
  };
  static std::pair<WriteStallCondition, WriteStallCause>
  GetWriteStallConditionAndCause(int num_unflushed_memtables, int num_l0_files,
                                 uint64_t num_compaction_needed_bytes,
                                 const MutableCFOptions& mutable_cf_options);

  // Recalculate some small conditions, which are changed only during
  // compaction, adding new memtable and/or
  // recalculation of compaction score. These values are used in
  // DBImpl::MakeRoomForWrite function to decide, if it need to make
  // a write stall
  WriteStallCondition RecalculateWriteStallConditions(
      const MutableCFOptions& mutable_cf_options);

  void set_initialized() { initialized_.store(true); }

  bool initialized() const { return initialized_.load(); }

  const ColumnFamilyOptions& initial_cf_options() {
    return initial_cf_options_;
  }

  Env::WriteLifeTimeHint CalculateSSTWriteHint(int level);

  // created_dirs remembers directory created, so that we don't need to call
  // the same data creation operation again.
  Status AddDirectories(
      std::map<std::string, std::shared_ptr<FSDirectory>>* created_dirs);

  FSDirectory* GetDataDir(size_t path_id) const;

  ThreadLocalPtr* TEST_GetLocalSV() { return local_sv_.get(); }

 private:
  friend class ColumnFamilySet;
  static const uint32_t kDummyColumnFamilyDataId;
  ColumnFamilyData(uint32_t id, const std::string& name,
                   Version* dummy_versions, Cache* table_cache,
                   WriteBufferManager* write_buffer_manager,
                   const ColumnFamilyOptions& options,
                   const ImmutableDBOptions& db_options,
                   const FileOptions& file_options,
                   ColumnFamilySet* column_family_set,
                   BlockCacheTracer* const block_cache_tracer,
                   const std::shared_ptr<IOTracer>& io_tracer);

  std::vector<std::string> GetDbPaths() const;

  std::vector<std::string> GetDbPaths() const;

  uint32_t id_;
  const std::string name_;
  Version* dummy_versions_;  // Head of circular doubly-linked list of versions.
  Version* current_;         // == dummy_versions->prev_

  std::atomic<int> refs_;      // outstanding references to ColumnFamilyData
  std::atomic<bool> initialized_;
  std::atomic<bool> dropped_;  // true if client dropped it

  const InternalKeyComparator internal_comparator_;
  std::vector<std::unique_ptr<IntTblPropCollectorFactory>>
      int_tbl_prop_collector_factories_;

  const ColumnFamilyOptions initial_cf_options_;
  const ImmutableCFOptions ioptions_;
  MutableCFOptions mutable_cf_options_;

  const bool is_delete_range_supported_;

  std::unique_ptr<TableCache> table_cache_;

  std::unique_ptr<InternalStats> internal_stats_;

  WriteBufferManager* write_buffer_manager_;

  MemTable* mem_;
  MemTableList imm_;
  SuperVersion* super_version_;

  // An ordinal representing the current SuperVersion. Updated by
  // InstallSuperVersion(), i.e. incremented every time super_version_
  // changes.
  std::atomic<uint64_t> super_version_number_;

  // Thread's local copy of SuperVersion pointer
  // This needs to be destructed before mutex_
  std::unique_ptr<ThreadLocalPtr> local_sv_;

  // pointers for a circular linked list. we use it to support iterations over
  // all column families that are alive (note: dropped column families can also
  // be alive as long as client holds a reference)
  ColumnFamilyData* next_;
  ColumnFamilyData* prev_;

  // This is the earliest log file number that contains data from this
  // Column Family. All earlier log files must be ignored and not
  // recovered from
  uint64_t log_number_;

  std::atomic<FlushReason> flush_reason_;

  // An object that keeps all the compaction stats
  // and picks the next compaction
  std::unique_ptr<CompactionPicker> compaction_picker_;

  ColumnFamilySet* column_family_set_;

  std::unique_ptr<WriteControllerToken> write_controller_token_;

  // If true --> this ColumnFamily is currently present in DBImpl::flush_queue_
  bool queued_for_flush_;

  // If true --> this ColumnFamily is currently present in
  // DBImpl::compaction_queue_
  bool queued_for_compaction_;

  uint64_t prev_compaction_needed_bytes_;

  // if the database was opened with 2pc enabled
  bool allow_2pc_;

  // Memtable id to track flush.
  std::atomic<uint64_t> last_memtable_id_;

  // Directories corresponding to cf_paths.
  std::vector<std::shared_ptr<FSDirectory>> data_dirs_;

  bool db_paths_registered_;
};

// ColumnFamilySet has interesting thread-safety requirements
// * CreateColumnFamily() or RemoveColumnFamily() -- need to be protected by DB
// mutex AND executed in the write thread.
// CreateColumnFamily() should ONLY be called from VersionSet::LogAndApply() AND
// single-threaded write thread. It is also called during Recovery and in
// DumpManifest().
// RemoveColumnFamily() is only called from SetDropped(). DB mutex needs to be
// held and it needs to be executed from the write thread. SetDropped() also
// guarantees that it will be called only from single-threaded LogAndApply(),
// but this condition is not that important.
// * Iteration -- hold DB mutex, but you can release it in the body of
// iteration. If you release DB mutex in body, reference the column
// family before the mutex and unreference after you unlock, since the column
// family might get dropped when the DB mutex is released
// * GetDefault() -- thread safe
// * GetColumnFamily() -- either inside of DB mutex or from a write thread
// * GetNextColumnFamilyID(), GetMaxColumnFamily(), UpdateMaxColumnFamily(),
// NumberOfColumnFamilies -- inside of DB mutex
class ColumnFamilySet {
 public:
  // ColumnFamilySet supports iteration
  class iterator {
   public:
    explicit iterator(ColumnFamilyData* cfd)
        : current_(cfd) {}
    iterator& operator++() {
      // dropped column families might still be included in this iteration
      // (we're only removing them when client drops the last reference to the
      // column family).
      // dummy is never dead, so this will never be infinite
      do {
        current_ = current_->next_;
      } while (current_->refs_.load(std::memory_order_relaxed) == 0);
      return *this;
    }
    bool operator!=(const iterator& other) {
      return this->current_ != other.current_;
    }
    ColumnFamilyData* operator*() { return current_; }

   private:
    ColumnFamilyData* current_;
  };

  ColumnFamilySet(const std::string& dbname,
                  const ImmutableDBOptions* db_options,
                  const FileOptions& file_options, Cache* table_cache,
                  WriteBufferManager* _write_buffer_manager,
                  WriteController* _write_controller,
<<<<<<< HEAD
                  BlockCacheTracer* const block_cache_tracer);
=======
                  BlockCacheTracer* const block_cache_tracer,
                  const std::shared_ptr<IOTracer>& io_tracer);
>>>>>>> ed431616
  ~ColumnFamilySet();

  ColumnFamilyData* GetDefault() const;
  // GetColumnFamily() calls return nullptr if column family is not found
  ColumnFamilyData* GetColumnFamily(uint32_t id) const;
  ColumnFamilyData* GetColumnFamily(const std::string& name) const;
  // this call will return the next available column family ID. it guarantees
  // that there is no column family with id greater than or equal to the
  // returned value in the current running instance or anytime in RocksDB
  // instance history.
  uint32_t GetNextColumnFamilyID();
  uint32_t GetMaxColumnFamily();
  void UpdateMaxColumnFamily(uint32_t new_max_column_family);
  size_t NumberOfColumnFamilies() const;

  ColumnFamilyData* CreateColumnFamily(const std::string& name, uint32_t id,
                                       Version* dummy_version,
                                       const ColumnFamilyOptions& options);

  iterator begin() { return iterator(dummy_cfd_->next_); }
  iterator end() { return iterator(dummy_cfd_); }

  // REQUIRES: DB mutex held
  // Don't call while iterating over ColumnFamilySet
  void FreeDeadColumnFamilies();

  Cache* get_table_cache() { return table_cache_; }

  WriteBufferManager* write_buffer_manager() { return write_buffer_manager_; }

  WriteController* write_controller() { return write_controller_; }

 private:
  friend class ColumnFamilyData;
  // helper function that gets called from cfd destructor
  // REQUIRES: DB mutex held
  void RemoveColumnFamily(ColumnFamilyData* cfd);

  // column_families_ and column_family_data_ need to be protected:
  // * when mutating both conditions have to be satisfied:
  // 1. DB mutex locked
  // 2. thread currently in single-threaded write thread
  // * when reading, at least one condition needs to be satisfied:
  // 1. DB mutex locked
  // 2. accessed from a single-threaded write thread
  std::unordered_map<std::string, uint32_t> column_families_;
  std::unordered_map<uint32_t, ColumnFamilyData*> column_family_data_;

  uint32_t max_column_family_;
  ColumnFamilyData* dummy_cfd_;
  // We don't hold the refcount here, since default column family always exists
  // We are also not responsible for cleaning up default_cfd_cache_. This is
  // just a cache that makes common case (accessing default column family)
  // faster
  ColumnFamilyData* default_cfd_cache_;

  const std::string db_name_;
  const ImmutableDBOptions* const db_options_;
  const FileOptions file_options_;
  Cache* table_cache_;
  WriteBufferManager* write_buffer_manager_;
  WriteController* write_controller_;
  BlockCacheTracer* const block_cache_tracer_;
  std::shared_ptr<IOTracer> io_tracer_;
};

// We use ColumnFamilyMemTablesImpl to provide WriteBatch a way to access
// memtables of different column families (specified by ID in the write batch)
class ColumnFamilyMemTablesImpl : public ColumnFamilyMemTables {
 public:
  explicit ColumnFamilyMemTablesImpl(ColumnFamilySet* column_family_set)
      : column_family_set_(column_family_set), current_(nullptr) {}

  // Constructs a ColumnFamilyMemTablesImpl equivalent to one constructed
  // with the arguments used to construct *orig.
  explicit ColumnFamilyMemTablesImpl(ColumnFamilyMemTablesImpl* orig)
      : column_family_set_(orig->column_family_set_), current_(nullptr) {}

  // sets current_ to ColumnFamilyData with column_family_id
  // returns false if column family doesn't exist
  // REQUIRES: use this function of DBImpl::column_family_memtables_ should be
  //           under a DB mutex OR from a write thread
  bool Seek(uint32_t column_family_id) override;

  // Returns log number of the selected column family
  // REQUIRES: under a DB mutex OR from a write thread
  uint64_t GetLogNumber() const override;

  // REQUIRES: Seek() called first
  // REQUIRES: use this function of DBImpl::column_family_memtables_ should be
  //           under a DB mutex OR from a write thread
  virtual MemTable* GetMemTable() const override;

  // Returns column family handle for the selected column family
  // REQUIRES: use this function of DBImpl::column_family_memtables_ should be
  //           under a DB mutex OR from a write thread
  virtual ColumnFamilyHandle* GetColumnFamilyHandle() override;

  // Cannot be called while another thread is calling Seek().
  // REQUIRES: use this function of DBImpl::column_family_memtables_ should be
  //           under a DB mutex OR from a write thread
  virtual ColumnFamilyData* current() override { return current_; }

 private:
  ColumnFamilySet* column_family_set_;
  ColumnFamilyData* current_;
  ColumnFamilyHandleInternal handle_;
};

extern uint32_t GetColumnFamilyID(ColumnFamilyHandle* column_family);

extern const Comparator* GetColumnFamilyUserComparator(
    ColumnFamilyHandle* column_family);

}  // namespace ROCKSDB_NAMESPACE<|MERGE_RESOLUTION|>--- conflicted
+++ resolved
@@ -654,12 +654,8 @@
                   const FileOptions& file_options, Cache* table_cache,
                   WriteBufferManager* _write_buffer_manager,
                   WriteController* _write_controller,
-<<<<<<< HEAD
-                  BlockCacheTracer* const block_cache_tracer);
-=======
                   BlockCacheTracer* const block_cache_tracer,
                   const std::shared_ptr<IOTracer>& io_tracer);
->>>>>>> ed431616
   ~ColumnFamilySet();
 
   ColumnFamilyData* GetDefault() const;
