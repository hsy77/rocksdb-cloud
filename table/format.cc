--- conflicted
+++ resolved
@@ -306,16 +306,6 @@
   // for iterator, TryReadFromCache might do a readahead. Revisit to see if we
   // need to pass a timeout at that point
   if (prefetch_buffer == nullptr ||
-<<<<<<< HEAD
-      !prefetch_buffer->TryReadFromCache(read_offset, Footer::kMaxEncodedLength,
-                                         &footer_input)) {
-    if (file->use_direct_io()) {
-      s = file->Read(IOOptions(), read_offset, Footer::kMaxEncodedLength,
-                     &footer_input, nullptr, &internal_buf);
-    } else {
-      footer_buf.reserve(Footer::kMaxEncodedLength);
-      s = file->Read(IOOptions(), read_offset, Footer::kMaxEncodedLength,
-=======
       !prefetch_buffer->TryReadFromCache(
           IOOptions(), read_offset, Footer::kMaxEncodedLength, &footer_input)) {
     if (file->use_direct_io()) {
@@ -324,7 +314,6 @@
     } else {
       footer_buf.reserve(Footer::kMaxEncodedLength);
       s = file->Read(opts, read_offset, Footer::kMaxEncodedLength,
->>>>>>> ed431616
                      &footer_input, &footer_buf[0], nullptr);
     }
     if (!s.ok()) return s;
@@ -358,10 +347,6 @@
     BlockContents* contents, uint32_t format_version,
     const ImmutableCFOptions& ioptions, MemoryAllocator* allocator) {
   Status ret = Status::OK();
-<<<<<<< HEAD
-  CacheAllocationPtr ubuf;
-=======
->>>>>>> ed431616
 
   assert(uncompression_info.type() != kNoCompression &&
          "Invalid compression type");
