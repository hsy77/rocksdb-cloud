--- conflicted
+++ resolved
@@ -127,19 +127,6 @@
   }
 };
 
-<<<<<<< HEAD
-void DataBlockIter::Next() {
-  ParseNextDataKey<DecodeEntry>();
-}
-
-void DataBlockIter::NextOrReport() {
-  ParseNextDataKey<CheckAndDecodeEntry>();
-}
-
-void IndexBlockIter::Next() {
-  ParseNextIndexKey();
-}
-=======
 void DataBlockIter::NextImpl() { ParseNextDataKey<DecodeEntry>(); }
 
 void DataBlockIter::NextOrReportImpl() {
@@ -147,7 +134,6 @@
 }
 
 void IndexBlockIter::NextImpl() { ParseNextIndexKey(); }
->>>>>>> ed431616
 
 void IndexBlockIter::PrevImpl() {
   assert(Valid());
@@ -196,16 +182,12 @@
     const Slice current_key(key_ptr, current_prev_entry.key_size);
 
     current_ = current_prev_entry.offset;
-<<<<<<< HEAD
-    raw_key_.SetKey(current_key, false /* copy */);
-=======
     // TODO(ajkr): the copy when `raw_key_cached` is done here for convenience,
     // not necessity. It is convenient since this class treats keys as pinned
     // when `raw_key_` points to an outside buffer. So we cannot allow
     // `raw_key_` point into Prev cache as it is a transient outside buffer
     // (i.e., keys in it are not actually pinned).
     raw_key_.SetKey(current_key, raw_key_cached /* copy */);
->>>>>>> ed431616
     value_ = current_prev_entry.value;
     key_ = applied_key_.UpdateAndGetKey();
     // This is kind of odd in that applied_key_ may say the key is pinned while
@@ -266,21 +248,12 @@
   }
   uint32_t index = 0;
   bool skip_linear_scan = false;
-<<<<<<< HEAD
-  bool ok = BinarySeek<DecodeKey>(seek_key, 0, num_restarts_ - 1, &index,
-                                  &skip_linear_scan, comparator_);
-=======
   bool ok = BinarySeek<DecodeKey>(seek_key, &index, &skip_linear_scan);
->>>>>>> ed431616
 
   if (!ok) {
     return;
   }
-<<<<<<< HEAD
-  FindKeyAfterBinarySeek(seek_key, index, skip_linear_scan, comparator_);
-=======
   FindKeyAfterBinarySeek(seek_key, index, skip_linear_scan);
->>>>>>> ed431616
 }
 
 // Optimized Seek for point lookup for an internal key `target`
@@ -358,11 +331,7 @@
     // TODO(fwu): check the left and write boundary of the restart interval
     // to avoid linear seek a target key that is out of range.
     if (!ParseNextDataKey<DecodeEntry>(limit) ||
-<<<<<<< HEAD
-        comparator_->Compare(applied_key_.UpdateAndGetKey(), target) >= 0) {
-=======
         CompareCurrentKey(target) >= 0) {
->>>>>>> ed431616
       // we stop at the first potential matching user key.
       break;
     }
@@ -387,21 +356,13 @@
     return true;
   }
 
-<<<<<<< HEAD
-  if (user_comparator_->Compare(raw_key_.GetUserKey(), target_user_key) != 0) {
-=======
   if (ucmp().Compare(raw_key_.GetUserKey(), target_user_key) != 0) {
->>>>>>> ed431616
     // the key is not in this block and cannot be at the next block either.
     return false;
   }
 
   // Here we are conservative and only support a limited set of cases
-<<<<<<< HEAD
-  ValueType value_type = ExtractValueType(applied_key_.UpdateAndGetKey());
-=======
   ValueType value_type = ExtractValueType(raw_key_.GetInternalKey());
->>>>>>> ed431616
   if (value_type != ValueType::kTypeValue &&
       value_type != ValueType::kTypeDeletion &&
       value_type != ValueType::kTypeSingleDeletion &&
@@ -421,11 +382,7 @@
     return;
   }
   Slice seek_key = target;
-<<<<<<< HEAD
-  if (!key_includes_seq_) {
-=======
   if (raw_key_.IsUserKey()) {
->>>>>>> ed431616
     seek_key = ExtractUserKey(target);
   }
   status_ = Status::OK();
@@ -446,27 +403,15 @@
     // search simply lands at the right place.
     skip_linear_scan = true;
   } else if (value_delta_encoded_) {
-<<<<<<< HEAD
-    ok = BinarySeek<DecodeKeyV4>(seek_key, 0, num_restarts_ - 1, &index,
-                                 &skip_linear_scan, comparator_);
-  } else {
-    ok = BinarySeek<DecodeKey>(seek_key, 0, num_restarts_ - 1, &index,
-                               &skip_linear_scan, comparator_);
-=======
     ok = BinarySeek<DecodeKeyV4>(seek_key, &index, &skip_linear_scan);
   } else {
     ok = BinarySeek<DecodeKey>(seek_key, &index, &skip_linear_scan);
->>>>>>> ed431616
   }
 
   if (!ok) {
     return;
   }
-<<<<<<< HEAD
-  FindKeyAfterBinarySeek(seek_key, index, skip_linear_scan, comparator_);
-=======
   FindKeyAfterBinarySeek(seek_key, index, skip_linear_scan);
->>>>>>> ed431616
 }
 
 void DataBlockIter::SeekForPrevImpl(const Slice& target) {
@@ -477,33 +422,18 @@
   }
   uint32_t index = 0;
   bool skip_linear_scan = false;
-<<<<<<< HEAD
-  bool ok = BinarySeek<DecodeKey>(seek_key, 0, num_restarts_ - 1, &index,
-                                  &skip_linear_scan, comparator_);
-=======
   bool ok = BinarySeek<DecodeKey>(seek_key, &index, &skip_linear_scan);
->>>>>>> ed431616
 
   if (!ok) {
     return;
   }
-<<<<<<< HEAD
-  FindKeyAfterBinarySeek(seek_key, index, skip_linear_scan, comparator_);
-=======
   FindKeyAfterBinarySeek(seek_key, index, skip_linear_scan);
->>>>>>> ed431616
 
   if (!Valid()) {
     SeekToLastImpl();
   } else {
-<<<<<<< HEAD
-    while (Valid() &&
-           comparator_->Compare(applied_key_.UpdateAndGetKey(), seek_key) > 0) {
-      Prev();
-=======
     while (Valid() && CompareCurrentKey(seek_key) > 0) {
       PrevImpl();
->>>>>>> ed431616
     }
   }
 }
@@ -718,21 +648,12 @@
 template <class TValue>
 void BlockIter<TValue>::FindKeyAfterBinarySeek(const Slice& target,
                                                uint32_t index,
-<<<<<<< HEAD
-                                               bool skip_linear_scan,
-                                               const Comparator* comp) {
-  // SeekToRestartPoint() only does the lookup in the restart block. We need
-  // to follow it up with Next() to position the iterator at the restart key.
-  SeekToRestartPoint(index);
-  Next();
-=======
                                                bool skip_linear_scan) {
   // SeekToRestartPoint() only does the lookup in the restart block. We need
   // to follow it up with NextImpl() to position the iterator at the restart
   // key.
   SeekToRestartPoint(index);
   NextImpl();
->>>>>>> ed431616
 
   if (!skip_linear_scan) {
     // Linear search (within restart block) for first key >= target
@@ -748,24 +669,14 @@
       max_offset = port::kMaxUint32;
     }
     while (true) {
-<<<<<<< HEAD
-      Next();
-=======
       NextImpl();
->>>>>>> ed431616
       if (!Valid()) {
         break;
       }
       if (current_ == max_offset) {
-<<<<<<< HEAD
-        assert(comp->Compare(applied_key_.UpdateAndGetKey(), target) > 0);
-        break;
-      } else if (comp->Compare(applied_key_.UpdateAndGetKey(), target) >= 0) {
-=======
         assert(CompareCurrentKey(target) > 0);
         break;
       } else if (CompareCurrentKey(target) >= 0) {
->>>>>>> ed431616
         break;
       }
     }
@@ -782,16 +693,8 @@
 // compared again later.
 template <class TValue>
 template <typename DecodeKeyFunc>
-<<<<<<< HEAD
-bool BlockIter<TValue>::BinarySeek(const Slice& target, uint32_t left,
-                                   uint32_t right, uint32_t* index,
-                                   bool* skip_linear_scan,
-                                   const Comparator* comp) {
-  assert(left <= right);
-=======
 bool BlockIter<TValue>::BinarySeek(const Slice& target, uint32_t* index,
                                    bool* skip_linear_scan) {
->>>>>>> ed431616
   if (restarts_ == 0) {
     // SST files dedicated to range tombstones are written with index blocks
     // that have no keys while also having `num_restarts_ == 1`. This would
@@ -803,11 +706,6 @@
   }
 
   *skip_linear_scan = false;
-<<<<<<< HEAD
-  while (left < right) {
-    uint32_t mid = (left + right + 1) / 2;
-    uint32_t region_offset = GetRestartPoint(mid);
-=======
   // Loop invariants:
   // - Restart key at index `left` is less than or equal to the target key. The
   //   sentinel index `-1` is considered to have a key that is less than all
@@ -819,7 +717,6 @@
     // The `mid` is computed by rounding up so it lands in (`left`, `right`].
     int64_t mid = left + (right - left + 1) / 2;
     uint32_t region_offset = GetRestartPoint(static_cast<uint32_t>(mid));
->>>>>>> ed431616
     uint32_t shared, non_shared;
     const char* key_ptr = DecodeKeyFunc()(
         data_ + region_offset, data_ + restarts_, &shared, &non_shared);
@@ -829,11 +726,7 @@
     }
     Slice mid_key(key_ptr, non_shared);
     raw_key_.SetKey(mid_key, false /* copy */);
-<<<<<<< HEAD
-    int cmp = comp->Compare(applied_key_.UpdateAndGetKey(), target);
-=======
     int cmp = CompareCurrentKey(target);
->>>>>>> ed431616
     if (cmp < 0) {
       // Key at "mid" is smaller than "target". Therefore all
       // blocks before "mid" are uninteresting.
@@ -848,28 +741,6 @@
     }
   }
 
-<<<<<<< HEAD
-  assert(left == right);
-  *index = left;
-  if (*index == 0) {
-    // Special case as we land at zero as long as restart key at index 1 is >
-    // "target". We need to compare the restart key at index 0 so we can set
-    // `*skip_linear_scan` when the 0th restart key is >= "target".
-    //
-    // GetRestartPoint() is always zero for restart key zero; skip the restart
-    // block access.
-    uint32_t shared, non_shared;
-    const char* key_ptr =
-        DecodeKeyFunc()(data_, data_ + restarts_, &shared, &non_shared);
-    if (key_ptr == nullptr || (shared != 0)) {
-      CorruptionError();
-      return false;
-    }
-    Slice first_key(key_ptr, non_shared);
-    raw_key_.SetKey(first_key, false /* copy */);
-    int cmp = comp->Compare(applied_key_.UpdateAndGetKey(), target);
-    *skip_linear_scan = cmp >= 0;
-=======
   if (left == -1) {
     // All keys in the block were strictly greater than `target`. So the very
     // first key in the block is the final seek result.
@@ -877,7 +748,6 @@
     *index = 0;
   } else {
     *index = static_cast<uint32_t>(left);
->>>>>>> ed431616
   }
   return true;
 }
@@ -899,11 +769,7 @@
   }
   Slice block_key(key_ptr, non_shared);
   raw_key_.SetKey(block_key, false /* copy */);
-<<<<<<< HEAD
-  return comparator_->Compare(applied_key_.UpdateAndGetKey(), target);
-=======
   return CompareCurrentKey(target);
->>>>>>> ed431616
 }
 
 // Binary search in block_ids to find the first block
@@ -1112,12 +978,7 @@
   }
 }
 
-<<<<<<< HEAD
-DataBlockIter* Block::NewDataIterator(const Comparator* cmp,
-                                      const Comparator* ucmp,
-=======
 DataBlockIter* Block::NewDataIterator(const Comparator* raw_ucmp,
->>>>>>> ed431616
                                       SequenceNumber global_seqno,
                                       DataBlockIter* iter, Statistics* stats,
                                       bool block_contents_pinned) {
@@ -1137,11 +998,7 @@
     return ret_iter;
   } else {
     ret_iter->Initialize(
-<<<<<<< HEAD
-        cmp, ucmp, data_, restart_offset_, num_restarts_, global_seqno,
-=======
         raw_ucmp, data_, restart_offset_, num_restarts_, global_seqno,
->>>>>>> ed431616
         read_amp_bitmap_.get(), block_contents_pinned,
         data_block_hash_index_.Valid() ? &data_block_hash_index_ : nullptr);
     if (read_amp_bitmap_) {
@@ -1156,11 +1013,7 @@
 }
 
 IndexBlockIter* Block::NewIndexIterator(
-<<<<<<< HEAD
-    const Comparator* cmp, const Comparator* ucmp, SequenceNumber global_seqno,
-=======
     const Comparator* raw_ucmp, SequenceNumber global_seqno,
->>>>>>> ed431616
     IndexBlockIter* iter, Statistics* /*stats*/, bool total_order_seek,
     bool have_first_key, bool key_includes_seq, bool value_is_full,
     bool block_contents_pinned, BlockPrefixIndex* prefix_index) {
@@ -1181,11 +1034,7 @@
   } else {
     BlockPrefixIndex* prefix_index_ptr =
         total_order_seek ? nullptr : prefix_index;
-<<<<<<< HEAD
-    ret_iter->Initialize(cmp, ucmp, data_, restart_offset_, num_restarts_,
-=======
     ret_iter->Initialize(raw_ucmp, data_, restart_offset_, num_restarts_,
->>>>>>> ed431616
                          global_seqno, prefix_index_ptr, have_first_key,
                          key_includes_seq, value_is_full,
                          block_contents_pinned);
