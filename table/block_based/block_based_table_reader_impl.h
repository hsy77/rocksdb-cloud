--- conflicted
+++ resolved
@@ -49,11 +49,7 @@
     BlockType block_type, GetContext* get_context,
     BlockCacheLookupContext* lookup_context,
     FilePrefetchBuffer* prefetch_buffer, bool for_compaction, bool async_read,
-<<<<<<< HEAD
-    Status& s) const {
-=======
     Status& s, bool use_block_cache_for_lookup) const {
->>>>>>> 49ce8a10
   using IterBlocklike = typename IterTraits<TBlockIter>::IterBlocklike;
   PERF_TIMER_GUARD(new_table_block_iter_nanos);
 
@@ -71,11 +67,6 @@
     // might already be under way and this would invalidate it. Also, the
     // uncompression dict is typically at the end of the file and would
     // most likely break the sequentiality of the access pattern.
-<<<<<<< HEAD
-    s = rep_->uncompression_dict_reader->GetOrReadUncompressionDictionary(
-        ro.async_io ? nullptr : prefetch_buffer, no_io, ro.verify_checksums,
-        get_context, lookup_context, &uncompression_dict);
-=======
     // Same is with auto_readahead_size. It iterates over index to lookup for
     // data blocks. And this could break the the sequentiality of the access
     // pattern.
@@ -83,7 +74,6 @@
         ((ro.async_io || ro.auto_readahead_size) ? nullptr : prefetch_buffer),
         ro, no_io, ro.verify_checksums, get_context, lookup_context,
         &uncompression_dict);
->>>>>>> 49ce8a10
     if (!s.ok()) {
       iter->Invalidate(s);
       return iter;
@@ -94,20 +84,12 @@
     s = RetrieveBlock(
         prefetch_buffer, ro, handle, dict, &block.As<IterBlocklike>(),
         get_context, lookup_context, for_compaction,
-<<<<<<< HEAD
-        /* use_cache */ true, /* wait_for_cache */ true, async_read);
-=======
         /* use_cache */ true, async_read, use_block_cache_for_lookup);
->>>>>>> 49ce8a10
   } else {
     s = RetrieveBlock(
         prefetch_buffer, ro, handle, UncompressionDict::GetEmptyDict(),
         &block.As<IterBlocklike>(), get_context, lookup_context, for_compaction,
-<<<<<<< HEAD
-        /* use_cache */ true, /* wait_for_cache */ true, async_read);
-=======
         /* use_cache */ true, async_read, use_block_cache_for_lookup);
->>>>>>> 49ce8a10
   }
 
   if (s.IsTryAgain() && async_read) {
