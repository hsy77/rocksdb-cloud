--- conflicted
+++ resolved
@@ -87,11 +87,7 @@
   //    are set.
   // @param force_direct_prefetch if true, always prefetching to RocksDB
   //    buffer, rather than calling RandomAccessFile::Prefetch().
-<<<<<<< HEAD
-  static Status Open(const ImmutableCFOptions& ioptions,
-=======
   static Status Open(const ReadOptions& ro, const ImmutableCFOptions& ioptions,
->>>>>>> ed431616
                      const EnvOptions& env_options,
                      const BlockBasedTableOptions& table_options,
                      const InternalKeyComparator& internal_key_comparator,
@@ -410,11 +406,7 @@
   // If force_direct_prefetch is true, always prefetching to RocksDB
   //    buffer, rather than calling RandomAccessFile::Prefetch().
   static Status PrefetchTail(
-<<<<<<< HEAD
-      RandomAccessFileReader* file, uint64_t file_size,
-=======
       const ReadOptions& ro, RandomAccessFileReader* file, uint64_t file_size,
->>>>>>> ed431616
       bool force_direct_prefetch, TailPrefetchStats* tail_prefetch_stats,
       const bool prefetch_all, const bool preload_all,
       std::unique_ptr<FilePrefetchBuffer>* prefetch_buffer);
@@ -436,17 +428,10 @@
                            const InternalKeyComparator& internal_comparator,
                            BlockCacheLookupContext* lookup_context);
   Status PrefetchIndexAndFilterBlocks(
-<<<<<<< HEAD
-      FilePrefetchBuffer* prefetch_buffer, InternalIterator* meta_iter,
-      BlockBasedTable* new_table, bool prefetch_all,
-      const BlockBasedTableOptions& table_options, const int level,
-      size_t file_size, size_t max_file_size_for_l0_meta_pin,
-=======
       const ReadOptions& ro, FilePrefetchBuffer* prefetch_buffer,
       InternalIterator* meta_iter, BlockBasedTable* new_table,
       bool prefetch_all, const BlockBasedTableOptions& table_options,
       const int level, size_t file_size, size_t max_file_size_for_l0_meta_pin,
->>>>>>> ed431616
       BlockCacheLookupContext* lookup_context);
 
   static BlockType GetBlockTypeForMetaBlockByName(const Slice& meta_block_name);
@@ -481,12 +466,6 @@
   // Size of all data blocks, maybe approximate
   uint64_t GetApproximateDataSize();
 
-<<<<<<< HEAD
-  // Size of all data blocks, maybe approximate
-  uint64_t GetApproximateDataSize();
-
-=======
->>>>>>> ed431616
   // Given an iterator return its offset in data block section of file.
   uint64_t ApproximateDataOffsetOf(
       const InternalIteratorBase<IndexValue>& index_iter,
@@ -654,9 +633,6 @@
                                       max_readahead_size,
                                       !ioptions.allow_mmap_reads /* enable */));
   }
-<<<<<<< HEAD
-};
-=======
 
   void CreateFilePrefetchBufferIfNotExists(
       size_t readahead_size, size_t max_readahead_size,
@@ -702,5 +678,4 @@
   WritableFile* file_;
 };
 
->>>>>>> ed431616
 }  // namespace ROCKSDB_NAMESPACE